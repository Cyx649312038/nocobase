--- conflicted
+++ resolved
@@ -5,27 +5,6 @@
   cancel-in-progress: true
 
 on:
-<<<<<<< HEAD
-  push:
-    branches:
-      - 'develop'
-      - 'main'
-      - 'next'
-      - 'develop'
-    paths:
-      - 'packages/**'
-      - 'Dockerfile.pro'
-      - 'package.json'
-      - '.github/workflows/build-pro-image.yml'
-  pull_request:
-    branches:
-      - '**'
-    paths:
-      - 'packages/**'
-      - 'docker/nocobase/**'
-      - 'Dockerfile'
-      - '.github/workflows/build-docker-image.yml'
-=======
   workflow_dispatch:
   # push:
   #   branches:
@@ -44,7 +23,6 @@
   #     - 'docker/nocobase/**'
   #     - 'Dockerfile'
   #     - '.github/workflows/build-docker-image.yml'
->>>>>>> d42bb722
 
 jobs:
   get-plugins:
