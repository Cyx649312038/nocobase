/**
 * This file is part of the NocoBase (R) project.
 * Copyright (c) 2020-2024 NocoBase Co., Ltd.
 * Authors: NocoBase Team.
 *
 * This project is dual-licensed under AGPL-3.0 and NocoBase Commercial License.
 * For more information, please refer to: https://www.nocobase.com/agreement.
 */

import { RecursionField, useField, useFieldSchema } from '@formily/react';
import {
  BackButtonUsedInSubPage,
  SchemaComponent,
  TabsContextProvider,
  useActionContext,
  useTabsContext,
  useZIndexContext,
  zIndexContext,
} from '@nocobase/client';
import React, { useMemo } from 'react';
import { createPortal } from 'react-dom';
<<<<<<< HEAD
import { BasicZIndexProvider, MIN_Z_INDEX_INCREMENT, useBasicZIndex } from '../BasicZIndexProvider';
=======
import { usePluginTranslation } from '../../locale';
import { MIN_Z_INDEX_INCREMENT } from '../zIndex';
>>>>>>> a2b464ff
import { useMobileActionPageStyle } from './MobileActionPage.style';
import { MobileTabsForMobileActionPage } from './MobileTabsForMobileActionPage';

const components = { Tabs: MobileTabsForMobileActionPage };

/**
 * 在移动端通过 Action 按钮打开的页面
 * @returns
 */
export const MobileActionPage = ({ level, footerNodeName }) => {
  const field = useField();
  const fieldSchema = useFieldSchema();
  const ctx = useActionContext();
  const { styles } = useMobileActionPageStyle();
  const tabContext = useTabsContext();
  const containerDOM = useMemo(() => document.querySelector('.nb-mobile-subpages-slot'), []);
  const parentZIndex = useZIndexContext();

  // in nested popups, basicZIndex is an accumulated value to ensure that
  // the z-index of the current level is always higher than the previous level
  const newZIndex = parentZIndex + MIN_Z_INDEX_INCREMENT + (level || 1);

  const footerSchema = fieldSchema.reduceProperties((buf, s) => {
    if (s['x-component'] === footerNodeName) {
      return s;
    }
    return buf;
  });

  const zIndexStyle = useMemo(() => {
    return {
      zIndex: newZIndex,
    };
  }, [newZIndex]);

  if (!ctx.visible) {
    return null;
  }

  const actionPageNode = (
    <zIndexContext.Provider value={newZIndex}>
      <div className={styles.container} style={zIndexStyle}>
        <TabsContextProvider {...tabContext} tabBarExtraContent={<BackButtonUsedInSubPage />} tabBarGutter={48}>
          <SchemaComponent components={components} schema={fieldSchema} onlyRenderProperties />
        </TabsContextProvider>
        {footerSchema && (
          <div className={styles.footer} style={zIndexStyle}>
            <RecursionField
              basePath={field.address}
              schema={fieldSchema}
              onlyRenderProperties
              filterProperties={(s) => {
                return s['x-component'] === footerNodeName;
              }}
            />
          </div>
        )}
      </div>
    </zIndexContext.Provider>
  );

  if (containerDOM) {
    return createPortal(actionPageNode, containerDOM);
  }

  return actionPageNode;
};<|MERGE_RESOLUTION|>--- conflicted
+++ resolved
@@ -19,12 +19,7 @@
 } from '@nocobase/client';
 import React, { useMemo } from 'react';
 import { createPortal } from 'react-dom';
-<<<<<<< HEAD
-import { BasicZIndexProvider, MIN_Z_INDEX_INCREMENT, useBasicZIndex } from '../BasicZIndexProvider';
-=======
-import { usePluginTranslation } from '../../locale';
 import { MIN_Z_INDEX_INCREMENT } from '../zIndex';
->>>>>>> a2b464ff
 import { useMobileActionPageStyle } from './MobileActionPage.style';
 import { MobileTabsForMobileActionPage } from './MobileTabsForMobileActionPage';
 
