--- conflicted
+++ resolved
@@ -22,13 +22,10 @@
   useRequest,
   ACLCustomContext,
   VariablesProvider,
-<<<<<<< HEAD
+  GlobalThemeProvider,
   AssociationField,
   Action,
   DatePicker,
-=======
-  GlobalThemeProvider,
->>>>>>> f05e18fb
 } from '@nocobase/client';
 import { css } from '@emotion/css';
 import { isDesktop } from 'react-device-detect';
