--- conflicted
+++ resolved
@@ -37,7 +37,6 @@
     [dataSourceKey: string]: DataSourceState;
   } = {};
 
-<<<<<<< HEAD
   async handleSyncMessage(message) {
     const { type } = message;
     if (type === 'syncRole') {
@@ -127,11 +126,10 @@
       this.app.dataSourceManager.dataSources.delete(dataSourceKey);
     }
   }
-=======
+
   public dataSourceLoadingProgress: {
     [dataSourceKey: string]: LoadingProgress;
   } = {};
->>>>>>> 514a63ed
 
   async beforeLoad() {
     this.app.db.registerModels({
@@ -472,8 +470,9 @@
 
     this.app.db.on('dataSourcesCollections.afterDestroy', async (model: DataSourcesCollectionModel, options) => {
       const dataSource = this.app.dataSourceManager.dataSources.get(model.get('dataSourceKey'));
-<<<<<<< HEAD
-      dataSource.collectionManager.removeCollection(model.get('name'));
+      if (dataSource) {
+        dataSource.collectionManager.removeCollection(model.get('name'));
+      }
 
       this.sendSyncMessage(
         {
@@ -485,11 +484,6 @@
           transaction: options.transaction,
         },
       );
-=======
-      if (dataSource) {
-        dataSource.collectionManager.removeCollection(model.get('name'));
-      }
->>>>>>> 514a63ed
     });
 
     this.app.db.on('dataSourcesFields.afterSaveWithAssociations', async (model: DataSourcesFieldModel, options) => {
@@ -695,7 +689,6 @@
       });
     });
 
-    const self = this;
     // add global roles check
     this.app.resourceManager.use(async function appendDataToRolesCheck(ctx, next) {
       const action = ctx.action;
