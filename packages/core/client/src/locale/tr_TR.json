--- conflicted
+++ resolved
@@ -576,9 +576,6 @@
   "URL search params": "URL arama parametreleri",
   "Expand All": "Tümünü genişlet",
   "Clear default value": "Varsayılan değeri temizle",
-<<<<<<< HEAD
+  "Open in new window": "Yeni pencerede aç",
   "Sorry, the page you visited does not exist.": "Üzgünüz, ziyaret ettiğiniz sayfa mevcut değil."
-=======
-  "Open in new window": "Yeni pencerede aç"
->>>>>>> b634774f
 }