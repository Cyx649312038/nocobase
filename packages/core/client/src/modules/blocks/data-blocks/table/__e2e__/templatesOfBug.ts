/**
 * This file is part of the NocoBase (R) project.
 * Copyright (c) 2020-2024 NocoBase Co., Ltd.
 * Authors: NocoBase Team.
 *
 * This project is dual-licensed under AGPL-3.0 and NocoBase Commercial License.
 * For more information, please refer to: https://www.nocobase.com/agreement.
 */

import { PageConfig, tree } from '@nocobase/test/e2e';

export const T2183 = {
  pageSchema: {
    _isJSONSchemaObject: true,
    version: '2.0',
    type: 'void',
    'x-component': 'Page',
    properties: {
      '3c1ivjciciu': {
        _isJSONSchemaObject: true,
        version: '2.0',
        type: 'void',
        'x-component': 'Grid',
        'x-initializer': 'page:addBlock',
        properties: {
          '1n5r9s23amo': {
            _isJSONSchemaObject: true,
            version: '2.0',
            type: 'void',
            'x-component': 'Grid.Row',
            properties: {
              bsmuf6ly8b2: {
                _isJSONSchemaObject: true,
                version: '2.0',
                type: 'void',
                'x-component': 'Grid.Col',
                properties: {
                  ppv3te8l7mo: {
                    _isJSONSchemaObject: true,
                    version: '2.0',
                    type: 'void',
                    'x-decorator': 'TableBlockProvider',
                    'x-acl-action': 'users:list',
                    'x-decorator-props': {
                      collection: 'users',
                      resource: 'users',
                      action: 'list',
                      params: {
                        pageSize: 20,
                      },
                      rowKey: 'id',
                      showIndex: true,
                      dragSort: false,
                      disableTemplate: false,
                    },
                    'x-designer': 'TableBlockDesigner',
                    'x-component': 'CardItem',
                    'x-filter-targets': [],
                    properties: {
                      actions: {
                        _isJSONSchemaObject: true,
                        version: '2.0',
                        type: 'void',
                        'x-initializer': 'table:configureActions',
                        'x-component': 'ActionBar',
                        'x-component-props': {
                          style: {
                            marginBottom: 'var(--nb-spacing)',
                          },
                        },
                        properties: {
                          o8wqytvd6as: {
                            'x-uid': '9vghmn6u5eo',
                            _isJSONSchemaObject: true,
                            version: '2.0',
                            type: 'void',
                            title: '{{ t("Filter") }}',
                            'x-action': 'filter',
                            'x-designer': 'Filter.Action.Designer',
                            'x-component': 'Filter.Action',
                            'x-component-props': {
                              icon: 'FilterOutlined',
                              useProps: '{{ useFilterActionProps }}',
                            },
                            'x-align': 'left',
                            default: {
                              $and: [],
                            },
                            'x-async': false,
                            'x-index': 1,
                          },
                        },
                        'x-uid': 'qq7hs80xlut',
                        'x-async': false,
                        'x-index': 1,
                      },
                      r02zx6qq4ql: {
                        _isJSONSchemaObject: true,
                        version: '2.0',
                        type: 'array',
                        'x-initializer': 'table:configureColumns',
                        'x-component': 'TableV2',
                        'x-component-props': {
                          rowKey: 'id',
                          rowSelection: {
                            type: 'checkbox',
                          },
                          useProps: '{{ useTableBlockProps }}',
                        },
                        properties: {
                          actions: {
                            _isJSONSchemaObject: true,
                            version: '2.0',
                            type: 'void',
                            title: '{{ t("Actions") }}',
                            'x-action-column': 'actions',
                            'x-decorator': 'TableV2.Column.ActionBar',
                            'x-component': 'TableV2.Column',
                            'x-designer': 'TableV2.ActionColumnDesigner',
                            'x-initializer': 'table:configureItemActions',
                            properties: {
                              actions: {
                                _isJSONSchemaObject: true,
                                version: '2.0',
                                type: 'void',
                                'x-decorator': 'DndContext',
                                'x-component': 'Space',
                                'x-component-props': {
                                  split: '|',
                                },
                                'x-uid': '4fcw4u63f3p',
                                'x-async': false,
                                'x-index': 1,
                              },
                            },
                            'x-uid': 'pxqbve61e9i',
                            'x-async': false,
                            'x-index': 1,
                          },
                        },
                        'x-uid': 'kta6g2v3m9s',
                        'x-async': false,
                        'x-index': 2,
                      },
                    },
                    'x-uid': 'yu418id0x3t',
                    'x-async': false,
                    'x-index': 1,
                  },
                },
                'x-uid': 'xrvoeyz6uop',
                'x-async': false,
                'x-index': 1,
              },
            },
            'x-uid': 'u64df000i8u',
            'x-async': false,
            'x-index': 1,
          },
        },
        'x-uid': 'hofapxvp8p7',
        'x-async': false,
        'x-index': 1,
      },
    },
    'x-uid': 'w7nv1c98j2g',
    'x-async': true,
    'x-index': 1,
  },
};
export const T2186 = {
  pageSchema: {
    _isJSONSchemaObject: true,
    version: '2.0',
    type: 'void',
    'x-component': 'Page',
    properties: {
      cglzmr757wp: {
        _isJSONSchemaObject: true,
        version: '2.0',
        type: 'void',
        'x-component': 'Grid',
        'x-initializer': 'page:addBlock',
        properties: {
          '0r1mwh6fgdj': {
            _isJSONSchemaObject: true,
            version: '2.0',
            type: 'void',
            'x-component': 'Grid.Row',
            properties: {
              kjjiumynoor: {
                _isJSONSchemaObject: true,
                version: '2.0',
                type: 'void',
                'x-component': 'Grid.Col',
                properties: {
                  qzbbcmvyy7n: {
                    _isJSONSchemaObject: true,
                    version: '2.0',
                    type: 'void',
                    'x-decorator': 'TableBlockProvider',
                    'x-acl-action': 'users:list',
                    'x-decorator-props': {
                      collection: 'users',
                      resource: 'users',
                      action: 'list',
                      params: {
                        pageSize: 20,
                      },
                      rowKey: 'id',
                      showIndex: true,
                      dragSort: false,
                      disableTemplate: false,
                    },
                    'x-designer': 'TableBlockDesigner',
                    'x-component': 'CardItem',
                    'x-filter-targets': [],
                    properties: {
                      actions: {
                        _isJSONSchemaObject: true,
                        version: '2.0',
                        type: 'void',
                        'x-initializer': 'table:configureActions',
                        'x-component': 'ActionBar',
                        'x-component-props': {
                          style: {
                            marginBottom: 'var(--nb-spacing)',
                          },
                        },
                        properties: {
                          '8yt1cl9miol': {
                            'x-uid': 'pcebb2lm84j',
                            _isJSONSchemaObject: true,
                            version: '2.0',
                            type: 'void',
                            title: '{{ t("Filter") }}',
                            'x-action': 'filter',
                            'x-designer': 'Filter.Action.Designer',
                            'x-component': 'Filter.Action',
                            'x-component-props': {
                              icon: 'FilterOutlined',
                              useProps: '{{ useFilterActionProps }}',
                            },
                            'x-align': 'left',
                            default: {
                              $and: [{}],
                            },
                            'x-async': false,
                            'x-index': 1,
                          },
                        },
                        'x-uid': 'sz9p441he7c',
                        'x-async': false,
                        'x-index': 1,
                      },
                      fqmmittx9pb: {
                        _isJSONSchemaObject: true,
                        version: '2.0',
                        type: 'array',
                        'x-initializer': 'table:configureColumns',
                        'x-component': 'TableV2',
                        'x-component-props': {
                          rowKey: 'id',
                          rowSelection: {
                            type: 'checkbox',
                          },
                          useProps: '{{ useTableBlockProps }}',
                        },
                        properties: {
                          actions: {
                            _isJSONSchemaObject: true,
                            version: '2.0',
                            type: 'void',
                            title: '{{ t("Actions") }}',
                            'x-action-column': 'actions',
                            'x-decorator': 'TableV2.Column.ActionBar',
                            'x-component': 'TableV2.Column',
                            'x-designer': 'TableV2.ActionColumnDesigner',
                            'x-initializer': 'table:configureItemActions',
                            properties: {
                              actions: {
                                _isJSONSchemaObject: true,
                                version: '2.0',
                                type: 'void',
                                'x-decorator': 'DndContext',
                                'x-component': 'Space',
                                'x-component-props': {
                                  split: '|',
                                },
                                'x-uid': 'r4m451vcj6l',
                                'x-async': false,
                                'x-index': 1,
                              },
                            },
                            'x-uid': 'fogxvhca4sg',
                            'x-async': false,
                            'x-index': 1,
                          },
                        },
                        'x-uid': '6ywen03do22',
                        'x-async': false,
                        'x-index': 2,
                      },
                    },
                    'x-uid': '47n8qnj6q20',
                    'x-async': false,
                    'x-index': 1,
                  },
                },
                'x-uid': 'xnc0acxgrxz',
                'x-async': false,
                'x-index': 1,
              },
            },
            'x-uid': '5dy05u5q2b2',
            'x-async': false,
            'x-index': 1,
          },
        },
        'x-uid': 'rue5m4yfin6',
        'x-async': false,
        'x-index': 1,
      },
    },
    'x-uid': '3xce5ru15d6',
    'x-async': true,
    'x-index': 1,
  },
};
export const T2187 = {
  pageSchema: {
    _isJSONSchemaObject: true,
    version: '2.0',
    type: 'void',
    'x-component': 'Page',
    properties: {
      k24lhmzq1u2: {
        _isJSONSchemaObject: true,
        version: '2.0',
        type: 'void',
        'x-component': 'Grid',
        'x-initializer': 'page:addBlock',
        properties: {
          zp24b63pujf: {
            _isJSONSchemaObject: true,
            version: '2.0',
            type: 'void',
            'x-component': 'Grid.Row',
            properties: {
              e8t2mwjafsr: {
                _isJSONSchemaObject: true,
                version: '2.0',
                type: 'void',
                'x-component': 'Grid.Col',
                properties: {
                  '9x571vayogf': {
                    _isJSONSchemaObject: true,
                    version: '2.0',
                    type: 'void',
                    'x-decorator': 'TableBlockProvider',
                    'x-acl-action': 'users:list',
                    'x-decorator-props': {
                      collection: 'users',
                      resource: 'users',
                      action: 'list',
                      params: {
                        pageSize: 20,
                      },
                      rowKey: 'id',
                      showIndex: true,
                      dragSort: false,
                      disableTemplate: false,
                    },
                    'x-designer': 'TableBlockDesigner',
                    'x-component': 'CardItem',
                    'x-filter-targets': [],
                    properties: {
                      actions: {
                        _isJSONSchemaObject: true,
                        version: '2.0',
                        type: 'void',
                        'x-initializer': 'table:configureActions',
                        'x-component': 'ActionBar',
                        'x-component-props': {
                          style: {
                            marginBottom: 'var(--nb-spacing)',
                          },
                        },
                        'x-uid': 't2drja2eg9p',
                        'x-async': false,
                        'x-index': 1,
                      },
                      edacvuffzln: {
                        _isJSONSchemaObject: true,
                        version: '2.0',
                        type: 'array',
                        'x-initializer': 'table:configureColumns',
                        'x-component': 'TableV2',
                        'x-component-props': {
                          rowKey: 'id',
                          rowSelection: {
                            type: 'checkbox',
                          },
                          useProps: '{{ useTableBlockProps }}',
                        },
                        properties: {
                          actions: {
                            _isJSONSchemaObject: true,
                            version: '2.0',
                            type: 'void',
                            title: '{{ t("Actions") }}',
                            'x-action-column': 'actions',
                            'x-decorator': 'TableV2.Column.ActionBar',
                            'x-component': 'TableV2.Column',
                            'x-designer': 'TableV2.ActionColumnDesigner',
                            'x-initializer': 'table:configureItemActions',
                            properties: {
                              actions: {
                                _isJSONSchemaObject: true,
                                version: '2.0',
                                type: 'void',
                                'x-decorator': 'DndContext',
                                'x-component': 'Space',
                                'x-component-props': {
                                  split: '|',
                                },
                                properties: {
                                  '2j97snwh4cx': {
                                    'x-uid': 'il7gzvmxtzu',
                                    _isJSONSchemaObject: true,
                                    version: '2.0',
                                    type: 'void',
                                    'x-action': 'duplicate',
                                    'x-acl-action': 'create',
                                    title: '{{ t("Duplicate") }}',
                                    'x-designer': 'Action.Designer',
                                    'x-component': 'Action.Link',
                                    'x-decorator': 'ACLActionProvider',
                                    'x-component-props': {
                                      openMode: 'drawer',
                                      component: 'DuplicateAction',
                                      duplicateMode: 'continueduplicate',
                                      duplicateFields: ['nickname'],
                                      duplicateCollection: 'users',
                                    },
                                    'x-designer-props': {
                                      linkageAction: true,
                                    },
                                    properties: {
                                      drawer: {
                                        _isJSONSchemaObject: true,
                                        version: '2.0',
                                        type: 'void',
                                        title: '{{ t("Duplicate") }}',
                                        'x-component': 'Action.Container',
                                        'x-component-props': {
                                          className: 'nb-action-popup',
                                        },
                                        properties: {
                                          tabs: {
                                            _isJSONSchemaObject: true,
                                            version: '2.0',
                                            type: 'void',
                                            'x-component': 'Tabs',
                                            'x-component-props': {},
                                            'x-initializer': 'TabPaneInitializers',
                                            properties: {
                                              tab1: {
                                                _isJSONSchemaObject: true,
                                                version: '2.0',
                                                type: 'void',
                                                title: '{{t("Duplicate")}}',
                                                'x-component': 'Tabs.TabPane',
                                                'x-designer': 'Tabs.Designer',
                                                'x-component-props': {},
                                                properties: {
                                                  grid: {
                                                    _isJSONSchemaObject: true,
                                                    version: '2.0',
                                                    type: 'void',
                                                    'x-component': 'Grid',
                                                    'x-initializer': 'popup:addNew:addBlock',
                                                    properties: {
                                                      qvyfk3a9a2g: {
                                                        _isJSONSchemaObject: true,
                                                        version: '2.0',
                                                        type: 'void',
                                                        'x-component': 'Grid.Row',
                                                        properties: {
                                                          t8ooaf8oxm0: {
                                                            _isJSONSchemaObject: true,
                                                            version: '2.0',
                                                            type: 'void',
                                                            'x-component': 'Grid.Col',
                                                            properties: {
                                                              jo3yh728qkn: {
                                                                _isJSONSchemaObject: true,
                                                                version: '2.0',
                                                                type: 'void',
                                                                'x-acl-action-props': {
                                                                  skipScopeCheck: true,
                                                                },
                                                                'x-acl-action': 'users:create',
                                                                'x-decorator': 'FormBlockProvider',
                                                                'x-decorator-props': {
                                                                  resource: 'users',
                                                                  collection: 'users',
                                                                },
                                                                'x-designer': 'FormV2.Designer',
                                                                'x-component': 'CardItem',
                                                                'x-component-props': {},
                                                                properties: {
                                                                  '5o8dowro5r1': {
                                                                    _isJSONSchemaObject: true,
                                                                    version: '2.0',
                                                                    type: 'void',
                                                                    'x-component': 'FormV2',
                                                                    'x-component-props': {
                                                                      useProps: '{{ useFormBlockProps }}',
                                                                    },
                                                                    properties: {
                                                                      grid: {
                                                                        _isJSONSchemaObject: true,
                                                                        version: '2.0',
                                                                        type: 'void',
                                                                        'x-component': 'Grid',
                                                                        'x-initializer': 'form:configureFields',
                                                                        properties: {
                                                                          h191s1ni4am: {
                                                                            _isJSONSchemaObject: true,
                                                                            version: '2.0',
                                                                            type: 'void',
                                                                            'x-component': 'Grid.Row',
                                                                            properties: {
                                                                              twb640jbhp3: {
                                                                                _isJSONSchemaObject: true,
                                                                                version: '2.0',
                                                                                type: 'void',
                                                                                'x-component': 'Grid.Col',
                                                                                properties: {
                                                                                  nickname: {
                                                                                    _isJSONSchemaObject: true,
                                                                                    version: '2.0',
                                                                                    type: 'string',
                                                                                    'x-designer': 'FormItem.Designer',
                                                                                    'x-component': 'CollectionField',
                                                                                    'x-decorator': 'FormItem',
                                                                                    'x-collection-field':
                                                                                      'users.nickname',
                                                                                    'x-component-props': {},
                                                                                    'x-uid': 'pcw1toh7uvj',
                                                                                    'x-async': false,
                                                                                    'x-index': 1,
                                                                                  },
                                                                                  roles: {
                                                                                    _isJSONSchemaObject: true,
                                                                                    version: '2.0',
                                                                                    type: 'string',
                                                                                    'x-designer': 'FormItem.Designer',
                                                                                    'x-component': 'CollectionField',
                                                                                    'x-decorator': 'FormItem',
                                                                                    'x-collection-field': 'users.roles',
                                                                                    'x-component-props': {},
                                                                                    'x-uid': '197m7f208wz',
                                                                                    'x-async': false,
                                                                                    'x-index': 2,
                                                                                  },
                                                                                },
                                                                                'x-uid': 'bbkl81w4h5e',
                                                                                'x-async': false,
                                                                                'x-index': 1,
                                                                              },
                                                                            },
                                                                            'x-uid': '1blkzui6noh',
                                                                            'x-async': false,
                                                                            'x-index': 1,
                                                                          },
                                                                        },
                                                                        'x-uid': 'pcpeajmpx9k',
                                                                        'x-async': false,
                                                                        'x-index': 1,
                                                                      },
                                                                      actions: {
                                                                        _isJSONSchemaObject: true,
                                                                        version: '2.0',
                                                                        type: 'void',
                                                                        'x-initializer': 'createForm:configureActions',
                                                                        'x-component': 'ActionBar',
                                                                        'x-component-props': {
                                                                          layout: 'one-column',
                                                                          style: {
                                                                            marginTop: 24,
                                                                          },
                                                                        },
                                                                        'x-uid': 'y3gbelepat8',
                                                                        'x-async': false,
                                                                        'x-index': 2,
                                                                      },
                                                                    },
                                                                    'x-uid': 'rmu7uywdppl',
                                                                    'x-async': false,
                                                                    'x-index': 1,
                                                                  },
                                                                },
                                                                'x-uid': 'kpfthrvsd4l',
                                                                'x-async': false,
                                                                'x-index': 1,
                                                              },
                                                            },
                                                            'x-uid': 'drns72r222r',
                                                            'x-async': false,
                                                            'x-index': 1,
                                                          },
                                                        },
                                                        'x-uid': 'iongy3crgdb',
                                                        'x-async': false,
                                                        'x-index': 1,
                                                      },
                                                    },
                                                    'x-uid': 'zw6jjtof2vn',
                                                    'x-async': false,
                                                    'x-index': 1,
                                                  },
                                                },
                                                'x-uid': 'hm4kv8gn4me',
                                                'x-async': false,
                                                'x-index': 1,
                                              },
                                            },
                                            'x-uid': 'pztq2aledmj',
                                            'x-async': false,
                                            'x-index': 1,
                                          },
                                        },
                                        'x-uid': 'qr43qja4p46',
                                        'x-async': false,
                                        'x-index': 1,
                                      },
                                    },
                                    'x-async': false,
                                    'x-index': 1,
                                  },
                                },
                                'x-uid': '2w1e5m7at3v',
                                'x-async': false,
                                'x-index': 1,
                              },
                            },
                            'x-uid': 'uranm958u5v',
                            'x-async': false,
                            'x-index': 1,
                          },
                        },
                        'x-uid': '38j1kvvsdtp',
                        'x-async': false,
                        'x-index': 2,
                      },
                    },
                    'x-uid': 'k4isiobw2ab',
                    'x-async': false,
                    'x-index': 1,
                  },
                },
                'x-uid': 'vr305f4itlf',
                'x-async': false,
                'x-index': 1,
              },
            },
            'x-uid': 't70enk0z07b',
            'x-async': false,
            'x-index': 1,
          },
        },
        'x-uid': 'rjmnr89y4f6',
        'x-async': false,
        'x-index': 1,
      },
    },
    'x-uid': 'kd7dz5gvdv6',
    'x-async': true,
    'x-index': 1,
  },
};

export const T3686: PageConfig = {
  collections: [
    {
      name: 'parentTargetCollection',
      fields: [
        {
          name: 'parentTargetText',
          interface: 'input',
        },
      ],
    },
    {
      name: 'childTargetCollection',
      fields: [
        {
          name: 'childTargetText',
          interface: 'input',
        },
      ],
    },
    {
      name: 'parentCollection',
      fields: [
        {
          name: 'parentAssociationField',
          interface: 'm2m',
          target: 'parentTargetCollection',
        },
      ],
    },
    {
      name: 'childCollection',
      inherits: ['parentCollection'],
      fields: [
        {
          name: 'childAssociationField',
          interface: 'm2m',
          target: 'childTargetCollection',
        },
      ],
    },
  ],
  pageSchema: {
    _isJSONSchemaObject: true,
    version: '2.0',
    type: 'void',
    'x-component': 'Page',
    properties: {
      fa2wzem9pud: {
        _isJSONSchemaObject: true,
        version: '2.0',
        type: 'void',
        'x-component': 'Grid',
        'x-initializer': 'page:addBlock',
        properties: {
          '14kr5bu1min': {
            _isJSONSchemaObject: true,
            version: '2.0',
            type: 'void',
            'x-component': 'Grid.Row',
            properties: {
              uc0jyubx2p3: {
                _isJSONSchemaObject: true,
                version: '2.0',
                type: 'void',
                'x-component': 'Grid.Col',
                properties: {
                  k22vt5rvlf8: {
                    _isJSONSchemaObject: true,
                    version: '2.0',
                    type: 'void',
                    'x-decorator': 'TableBlockProvider',
                    'x-acl-action': 'childCollection:list',
                    'x-use-decorator-props': 'useTableBlockDecoratorProps',
                    'x-decorator-props': {
                      collection: 'childCollection',
                      dataSource: 'main',
                      action: 'list',
                      params: {
                        pageSize: 20,
                      },
                      rowKey: 'id',
                      showIndex: true,
                      dragSort: false,
                    },
                    'x-toolbar': 'BlockSchemaToolbar',
                    'x-settings': 'blockSettings:table',
                    'x-component': 'CardItem',
                    'x-filter-targets': [],
                    properties: {
                      actions: {
                        _isJSONSchemaObject: true,
                        version: '2.0',
                        type: 'void',
                        'x-initializer': 'table:configureActions',
                        'x-component': 'ActionBar',
                        'x-component-props': {
                          style: {
                            marginBottom: 'var(--nb-spacing)',
                          },
                        },
                        'x-uid': '42xfns3215b',
                        'x-async': false,
                        'x-index': 1,
                      },
                      mv0fpgnz9x4: {
                        _isJSONSchemaObject: true,
                        version: '2.0',
                        type: 'array',
                        'x-initializer': 'table:configureColumns',
                        'x-component': 'TableV2',
                        'x-use-component-props': 'useTableBlockProps',
                        'x-component-props': {
                          rowKey: 'id',
                          rowSelection: {
                            type: 'checkbox',
                          },
                        },
                        properties: {
                          actions: {
                            _isJSONSchemaObject: true,
                            version: '2.0',
                            type: 'void',
                            title: '{{ t("Actions") }}',
                            'x-action-column': 'actions',
                            'x-decorator': 'TableV2.Column.ActionBar',
                            'x-component': 'TableV2.Column',
                            'x-designer': 'TableV2.ActionColumnDesigner',
                            'x-initializer': 'table:configureItemActions',
                            properties: {
                              '4pr5w722wko': {
                                _isJSONSchemaObject: true,
                                version: '2.0',
                                type: 'void',
                                'x-decorator': 'DndContext',
                                'x-component': 'Space',
                                'x-component-props': {
                                  split: '|',
                                },
                                properties: {
                                  '0z54f36l29g': {
                                    'x-uid': '6ga7ofdmqac',
                                    _isJSONSchemaObject: true,
                                    version: '2.0',
                                    type: 'void',
                                    title: 'View record',
                                    'x-action': 'view',
                                    'x-toolbar': 'ActionSchemaToolbar',
                                    'x-settings': 'actionSettings:view',
                                    'x-component': 'Action.Link',
                                    'x-component-props': {
                                      openMode: 'drawer',
                                      danger: false,
                                    },
                                    'x-decorator': 'ACLActionProvider',
                                    'x-designer-props': {
                                      linkageAction: true,
                                    },
                                    properties: {
                                      drawer: {
                                        _isJSONSchemaObject: true,
                                        version: '2.0',
                                        type: 'void',
                                        title: '{{ t("View record") }}',
                                        'x-component': 'Action.Container',
                                        'x-component-props': {
                                          className: 'nb-action-popup',
                                        },
                                        properties: {
                                          tabs: {
                                            _isJSONSchemaObject: true,
                                            version: '2.0',
                                            type: 'void',
                                            'x-component': 'Tabs',
                                            'x-component-props': {},
                                            'x-initializer': 'TabPaneInitializers',
                                            properties: {
                                              tab1: {
                                                _isJSONSchemaObject: true,
                                                version: '2.0',
                                                type: 'void',
                                                title: '{{t("Details")}}',
                                                'x-component': 'Tabs.TabPane',
                                                'x-designer': 'Tabs.Designer',
                                                'x-component-props': {},
                                                properties: {
                                                  grid: {
                                                    _isJSONSchemaObject: true,
                                                    version: '2.0',
                                                    type: 'void',
                                                    'x-component': 'Grid',
                                                    'x-initializer': 'popup:common:addBlock',
                                                    'x-uid': '8isg655oydv',
                                                    'x-async': false,
                                                    'x-index': 1,
                                                  },
                                                },
                                                'x-uid': 'avctzq7wpne',
                                                'x-async': false,
                                                'x-index': 1,
                                              },
                                            },
                                            'x-uid': '8mimixsn47i',
                                            'x-async': false,
                                            'x-index': 1,
                                          },
                                        },
                                        'x-uid': 'l491lw6ud7u',
                                        'x-async': false,
                                        'x-index': 1,
                                      },
                                    },
                                    'x-async': false,
                                    'x-index': 1,
                                  },
                                },
                                'x-uid': '0y6h0doaa8s',
                                'x-async': false,
                                'x-index': 1,
                              },
                            },
                            'x-uid': 'cusyvu100n5',
                            'x-async': false,
                            'x-index': 1,
                          },
                        },
                        'x-uid': 'kp6yhoecxt4',
                        'x-async': false,
                        'x-index': 2,
                      },
                    },
                    'x-uid': '6fsjzz00845',
                    'x-async': false,
                    'x-index': 1,
                  },
                },
                'x-uid': 'gbcojp8p120',
                'x-async': false,
                'x-index': 1,
              },
            },
            'x-uid': '18neqdk2pbg',
            'x-async': false,
            'x-index': 1,
          },
        },
        'x-uid': '7przcz662jy',
        'x-async': false,
        'x-index': 1,
      },
    },
    'x-uid': 'teroosp0elp',
    'x-async': true,
    'x-index': 1,
  },
};

export const T3843 = {
  collections: [
    {
      name: 'collection1',
      titleField: 'singleLineText',
      fields: [
        {
          name: 'singleLineText',
          interface: 'input',
        },
      ],
    },
    {
      name: 'collection2',
      fields: [
        {
          name: 'manyToMany1',
          interface: 'm2m',
          target: 'collection1',
        },
      ],
    },
    {
      name: 'collection3',
      fields: [
        {
          name: 'manyToMany2',
          interface: 'm2m',
          target: 'collection2',
        },
      ],
    },
  ],
  pageSchema: {
    _isJSONSchemaObject: true,
    version: '2.0',
    type: 'void',
    'x-component': 'Page',
    'x-index': 1,
    properties: {
      ho5v948ioup: {
        _isJSONSchemaObject: true,
        version: '2.0',
        type: 'void',
        'x-component': 'Grid',
        'x-initializer': 'page:addBlock',
        'x-index': 1,
        properties: {
          i75dexmx5m7: {
            _isJSONSchemaObject: true,
            version: '2.0',
            type: 'void',
            'x-component': 'Grid.Row',
            'x-index': 1,
            properties: {
              vxj362dhynn: {
                _isJSONSchemaObject: true,
                version: '2.0',
                type: 'void',
                'x-component': 'Grid.Col',
                'x-index': 1,
                properties: {
                  scsoms5vv4t: {
                    _isJSONSchemaObject: true,
                    version: '2.0',
                    type: 'void',
                    'x-acl-action-props': {
                      skipScopeCheck: true,
                    },
                    'x-acl-action': 'collection3:create',
                    'x-decorator': 'FormBlockProvider',
                    'x-use-decorator-props': 'useCreateFormBlockDecoratorProps',
                    'x-decorator-props': {
                      dataSource: 'main',
                      collection: 'collection3',
                    },
                    'x-toolbar': 'BlockSchemaToolbar',
                    'x-settings': 'blockSettings:createForm',
                    'x-component': 'CardItem',
                    'x-index': 1,
                    properties: {
                      '38bp0zvyvsd': {
                        _isJSONSchemaObject: true,
                        version: '2.0',
                        type: 'void',
                        'x-component': 'FormV2',
                        'x-use-component-props': 'useCreateFormBlockProps',
                        'x-index': 1,
                        properties: {
                          grid: {
                            _isJSONSchemaObject: true,
                            version: '2.0',
                            type: 'void',
                            'x-component': 'Grid',
                            'x-initializer': 'form:configureFields',
                            'x-index': 1,
                            properties: {
                              xcxcmkkaf3h: {
                                _isJSONSchemaObject: true,
                                version: '2.0',
                                type: 'void',
                                'x-component': 'Grid.Row',
                                'x-index': 1,
                                properties: {
                                  pijw4lwpkkl: {
                                    _isJSONSchemaObject: true,
                                    version: '2.0',
                                    type: 'void',
                                    'x-component': 'Grid.Col',
                                    'x-index': 1,
                                    properties: {
                                      manyToMany2: {
                                        _isJSONSchemaObject: true,
                                        version: '2.0',
                                        type: 'string',
                                        'x-toolbar': 'FormItemSchemaToolbar',
                                        'x-settings': 'fieldSettings:FormItem',
                                        'x-component': 'CollectionField',
                                        'x-decorator': 'FormItem',
                                        'x-collection-field': 'collection3.manyToMany2',
                                        'x-component-props': {
                                          fieldNames: {
                                            label: 'id',
                                            value: 'id',
                                          },
                                          mode: 'SubTable',
                                        },
                                        default: null,
                                        'x-index': 1,
                                        properties: {
                                          '6w2emsoaaad': {
                                            _isJSONSchemaObject: true,
                                            version: '2.0',
                                            type: 'void',
                                            'x-component': 'AssociationField.SubTable',
                                            'x-initializer': 'table:configureColumns',
                                            'x-initializer-props': {
                                              action: false,
                                            },
                                            'x-index': 1,
                                            properties: {
                                              fdyw9dk9zv8: {
                                                _isJSONSchemaObject: true,
                                                version: '2.0',
                                                type: 'void',
                                                'x-decorator': 'TableV2.Column.Decorator',
                                                'x-toolbar': 'TableColumnSchemaToolbar',
                                                'x-settings': 'fieldSettings:TableColumn',
                                                'x-component': 'TableV2.Column',
                                                properties: {
                                                  manyToMany1: {
                                                    _isJSONSchemaObject: true,
                                                    version: '2.0',
                                                    'x-collection-field': 'collection2.manyToMany1',
                                                    'x-component': 'CollectionField',
                                                    'x-component-props': {
                                                      fieldNames: {
                                                        value: 'id',
                                                        label: 'singleLineText',
                                                      },
                                                      ellipsis: true,
                                                      size: 'small',
                                                    },
                                                    'x-decorator': 'FormItem',
                                                    'x-decorator-props': {
                                                      labelStyle: {
                                                        display: 'none',
                                                      },
                                                    },
                                                    'x-uid': '8k6fqjjkjln',
                                                    'x-async': false,
                                                    'x-index': 1,
                                                  },
                                                },
                                                'x-uid': 'e0k1dih4fer',
                                                'x-async': false,
                                                'x-index': 1,
                                              },
                                            },
                                            'x-uid': 'qqenvjxbrzm',
                                            'x-async': false,
                                          },
                                        },
                                        'x-uid': 'j9fxeze864t',
                                        'x-async': false,
                                      },
                                    },
                                    'x-uid': 'xcbv7kwjzhf',
                                    'x-async': false,
                                  },
                                },
                                'x-uid': '6ja2lhcrsds',
                                'x-async': false,
                              },
                            },
                            'x-uid': 'vfz4dpw1bqj',
                            'x-async': false,
                          },
                          nr1ij11nsbg: {
                            _isJSONSchemaObject: true,
                            version: '2.0',
                            type: 'void',
                            'x-initializer': 'createForm:configureActions',
                            'x-component': 'ActionBar',
                            'x-component-props': {
                              layout: 'one-column',
                              style: {
                                marginTop: 24,
                              },
                            },
                            'x-index': 2,
                            'x-uid': '4ms20yxmzz4',
                            'x-async': false,
                          },
                        },
                        'x-uid': '0scq4d33l5n',
                        'x-async': false,
                      },
                    },
                    'x-uid': '0lcbpth6a9i',
                    'x-async': false,
                  },
                },
                'x-uid': '78g1ktyk4zh',
                'x-async': false,
              },
            },
            'x-uid': '2tmmrcp6t4w',
            'x-async': false,
          },
        },
        'x-uid': '6pc46vdxzuj',
        'x-async': false,
      },
    },
    'x-uid': '4gdooktjyc7',
    'x-async': true,
  },
};
export const oneTableWithRoles: PageConfig = {
  pageSchema: {
    _isJSONSchemaObject: true,
    version: '2.0',
    type: 'void',
    'x-component': 'Page',
    'x-app-version': '0.21.0-alpha.5',
    properties: {
      g31hdrdqs8h: {
        _isJSONSchemaObject: true,
        version: '2.0',
        type: 'void',
        'x-component': 'Grid',
        'x-initializer': 'page:addBlock',
        'x-app-version': '0.21.0-alpha.5',
        properties: {
          w3qd8et7ny1: {
            _isJSONSchemaObject: true,
            version: '2.0',
            type: 'void',
            'x-component': 'Grid.Row',
            'x-app-version': '0.21.0-alpha.5',
            properties: {
              jy1b9o63ko7: {
                _isJSONSchemaObject: true,
                version: '2.0',
                type: 'void',
                'x-component': 'Grid.Col',
                'x-app-version': '0.21.0-alpha.5',
                properties: {
                  iwtxze1jmpm: {
                    'x-uid': 'exvpbgr35zn',
                    _isJSONSchemaObject: true,
                    version: '2.0',
                    type: 'void',
                    'x-decorator': 'TableBlockProvider',
                    'x-acl-action': 'roles:list',
                    'x-use-decorator-props': 'useTableBlockDecoratorProps',
                    'x-decorator-props': {
                      collection: 'roles',
                      dataSource: 'main',
                      action: 'list',
                      params: {
                        pageSize: 20,
                      },
                      rowKey: 'name',
                      showIndex: true,
                      dragSort: false,
                    },
                    'x-toolbar': 'BlockSchemaToolbar',
                    'x-settings': 'blockSettings:table',
                    'x-component': 'CardItem',
                    'x-filter-targets': [
                      {
                        uid: 'a7n5crnwx91',
                      },
                      {
                        uid: 'z10rv1j5j7x',
                        field: 'roles.name',
                      },
                    ],
                    'x-app-version': '0.21.0-alpha.5',
                    properties: {
                      actions: {
                        _isJSONSchemaObject: true,
                        version: '2.0',
                        type: 'void',
                        'x-initializer': 'table:configureActions',
                        'x-component': 'ActionBar',
                        'x-component-props': {
                          style: {
                            marginBottom: 'var(--nb-spacing)',
                          },
                        },
                        'x-app-version': '0.21.0-alpha.5',
                        'x-uid': 'bz6xai67sd4',
                        'x-async': false,
                        'x-index': 1,
                      },
                      '3r100r39y9k': {
                        _isJSONSchemaObject: true,
                        version: '2.0',
                        type: 'array',
                        'x-initializer': 'table:configureColumns',
                        'x-component': 'TableV2',
                        'x-use-component-props': 'useTableBlockProps',
                        'x-component-props': {
                          rowKey: 'id',
                          rowSelection: {
                            type: 'checkbox',
                          },
                        },
                        'x-app-version': '0.21.0-alpha.5',
                        properties: {
                          actions: {
                            _isJSONSchemaObject: true,
                            version: '2.0',
                            type: 'void',
                            title: '{{ t("Actions") }}',
                            'x-action-column': 'actions',
                            'x-decorator': 'TableV2.Column.ActionBar',
                            'x-component': 'TableV2.Column',
                            'x-designer': 'TableV2.ActionColumnDesigner',
                            'x-initializer': 'table:configureItemActions',
                            'x-app-version': '0.21.0-alpha.5',
                            properties: {
                              huffguvj9ju: {
                                _isJSONSchemaObject: true,
                                version: '2.0',
                                type: 'void',
                                'x-decorator': 'DndContext',
                                'x-component': 'Space',
                                'x-component-props': {
                                  split: '|',
                                },
                                'x-app-version': '0.21.0-alpha.5',
                                'x-uid': 'kumec65v6eo',
                                'x-async': false,
                                'x-index': 1,
                              },
                            },
                            'x-uid': '0behu2op8h2',
                            'x-async': false,
                            'x-index': 1,
                          },
                          o3kdcl5v6ex: {
                            _isJSONSchemaObject: true,
                            version: '2.0',
                            type: 'void',
                            'x-decorator': 'TableV2.Column.Decorator',
                            'x-toolbar': 'TableColumnSchemaToolbar',
                            'x-settings': 'fieldSettings:TableColumn',
                            'x-component': 'TableV2.Column',
                            'x-app-version': '0.21.0-alpha.5',
                            properties: {
                              title: {
                                _isJSONSchemaObject: true,
                                version: '2.0',
                                'x-collection-field': 'roles.title',
                                'x-component': 'CollectionField',
                                'x-component-props': {
                                  ellipsis: true,
                                },
                                'x-read-pretty': true,
                                'x-decorator': null,
                                'x-decorator-props': {
                                  labelStyle: {
                                    display: 'none',
                                  },
                                },
                                'x-app-version': '0.21.0-alpha.5',
                                'x-uid': 'yga0n3a2puj',
                                'x-async': false,
                                'x-index': 1,
                              },
                            },
                            'x-uid': 'd452dent98m',
                            'x-async': false,
                            'x-index': 2,
                          },
                        },
                        'x-uid': 'byorarf2lw2',
                        'x-async': false,
                        'x-index': 2,
                      },
                    },
                    'x-async': false,
                    'x-index': 1,
                  },
                },
                'x-uid': 'ousy05pzp3u',
                'x-async': false,
                'x-index': 1,
              },
            },
            'x-uid': 'znu51ytf7f5',
            'x-async': false,
            'x-index': 1,
          },
        },
        'x-uid': 'gvzvz05oi9h',
        'x-async': false,
        'x-index': 1,
      },
    },
    'x-uid': 'mk589w74bvs',
    'x-async': true,
    'x-index': 1,
  },
};
export const T4032 = {
  pageSchema: {
    _isJSONSchemaObject: true,
    version: '2.0',
    type: 'void',
    'x-component': 'Page',
    'x-app-version': '0.21.0-alpha.7',
    properties: {
      ia9qjfjq6ut: {
        _isJSONSchemaObject: true,
        version: '2.0',
        type: 'void',
        'x-component': 'Grid',
        'x-initializer': 'page:addBlock',
        'x-app-version': '0.21.0-alpha.7',
        properties: {
          vram4b0bqi3: {
            _isJSONSchemaObject: true,
            version: '2.0',
            type: 'void',
            'x-component': 'Grid.Row',
            'x-app-version': '0.21.0-alpha.7',
            properties: {
              r7uz3lgyh2c: {
                _isJSONSchemaObject: true,
                version: '2.0',
                type: 'void',
                'x-component': 'Grid.Col',
                'x-app-version': '0.21.0-alpha.7',
                properties: {
                  y2df95i695g: {
                    _isJSONSchemaObject: true,
                    version: '2.0',
                    type: 'void',
                    'x-decorator': 'TableBlockProvider',
                    'x-acl-action': 'users:list',
                    'x-use-decorator-props': 'useTableBlockDecoratorProps',
                    'x-decorator-props': {
                      collection: 'users',
                      dataSource: 'main',
                      action: 'list',
                      params: {
                        pageSize: 20,
                      },
                      rowKey: 'id',
                      showIndex: true,
                      dragSort: false,
                    },
                    'x-toolbar': 'BlockSchemaToolbar',
                    'x-settings': 'blockSettings:table',
                    'x-component': 'CardItem',
                    'x-filter-targets': [],
                    'x-app-version': '0.21.0-alpha.7',
                    properties: {
                      actions: {
                        _isJSONSchemaObject: true,
                        version: '2.0',
                        type: 'void',
                        'x-initializer': 'table:configureActions',
                        'x-component': 'ActionBar',
                        'x-component-props': {
                          style: {
                            marginBottom: 'var(--nb-spacing)',
                          },
                        },
                        'x-app-version': '0.21.0-alpha.7',
                        'x-uid': '7neytjs0okh',
                        'x-async': false,
                        'x-index': 1,
                      },
                      yqrkzme65ck: {
                        _isJSONSchemaObject: true,
                        version: '2.0',
                        type: 'array',
                        'x-initializer': 'table:configureColumns',
                        'x-component': 'TableV2',
                        'x-use-component-props': 'useTableBlockProps',
                        'x-component-props': {
                          rowKey: 'id',
                          rowSelection: {
                            type: 'checkbox',
                          },
                        },
                        'x-app-version': '0.21.0-alpha.7',
                        properties: {
                          actions: {
                            _isJSONSchemaObject: true,
                            version: '2.0',
                            type: 'void',
                            title: '{{ t("Actions") }}',
                            'x-action-column': 'actions',
                            'x-decorator': 'TableV2.Column.ActionBar',
                            'x-component': 'TableV2.Column',
                            'x-designer': 'TableV2.ActionColumnDesigner',
                            'x-initializer': 'table:configureItemActions',
                            'x-app-version': '0.21.0-alpha.7',
                            properties: {
                              ma3v2fqbahw: {
                                _isJSONSchemaObject: true,
                                version: '2.0',
                                type: 'void',
                                'x-decorator': 'DndContext',
                                'x-component': 'Space',
                                'x-component-props': {
                                  split: '|',
                                },
                                'x-app-version': '0.21.0-alpha.7',
                                properties: {
                                  nj1t0730zg4: {
                                    'x-uid': '89yj46b175h',
                                    _isJSONSchemaObject: true,
                                    version: '2.0',
                                    type: 'void',
                                    title: 'View record',
                                    'x-action': 'view',
                                    'x-toolbar': 'ActionSchemaToolbar',
                                    'x-settings': 'actionSettings:view',
                                    'x-component': 'Action.Link',
                                    'x-component-props': {
                                      openMode: 'drawer',
                                      danger: false,
                                    },
                                    'x-decorator': 'ACLActionProvider',
                                    'x-designer-props': {
                                      linkageAction: true,
                                    },
                                    properties: {
                                      drawer: {
                                        _isJSONSchemaObject: true,
                                        version: '2.0',
                                        type: 'void',
                                        title: '{{ t("View record") }}',
                                        'x-component': 'Action.Container',
                                        'x-component-props': {
                                          className: 'nb-action-popup',
                                        },
                                        properties: {
                                          tabs: {
                                            _isJSONSchemaObject: true,
                                            version: '2.0',
                                            type: 'void',
                                            'x-component': 'Tabs',
                                            'x-component-props': {},
                                            'x-initializer': 'popup:addTab',
                                            properties: {
                                              tab1: {
                                                _isJSONSchemaObject: true,
                                                version: '2.0',
                                                type: 'void',
                                                title: '{{t("Details")}}',
                                                'x-component': 'Tabs.TabPane',
                                                'x-designer': 'Tabs.Designer',
                                                'x-component-props': {},
                                                properties: {
                                                  grid: {
                                                    _isJSONSchemaObject: true,
                                                    version: '2.0',
                                                    type: 'void',
                                                    'x-component': 'Grid',
                                                    'x-initializer': 'popup:common:addBlock',
                                                    properties: {
                                                      '0tzpts0nsqz': {
                                                        _isJSONSchemaObject: true,
                                                        version: '2.0',
                                                        type: 'void',
                                                        'x-component': 'Grid.Row',
                                                        'x-app-version': '0.21.0-alpha.7',
                                                        properties: {
                                                          picgjevt3op: {
                                                            _isJSONSchemaObject: true,
                                                            version: '2.0',
                                                            type: 'void',
                                                            'x-component': 'Grid.Col',
                                                            'x-app-version': '0.21.0-alpha.7',
                                                            properties: {
                                                              tgwndkbv0ec: {
                                                                'x-uid': 'k0s4o4lb2mm',
                                                                _isJSONSchemaObject: true,
                                                                version: '2.0',
                                                                type: 'void',
                                                                'x-decorator': 'TableBlockProvider',
                                                                'x-acl-action': 'undefined:list',
                                                                'x-use-decorator-props': 'useTableBlockDecoratorProps',
                                                                'x-decorator-props': {
                                                                  association: 'users.roles',
                                                                  dataSource: 'main',
                                                                  action: 'list',
                                                                  params: {
                                                                    pageSize: 20,
                                                                    filter: {
                                                                      $and: [
                                                                        {
                                                                          name: {
                                                                            $includes: '{{$nParentRecord.roles.name}}',
                                                                          },
                                                                        },
                                                                      ],
                                                                    },
                                                                  },
                                                                  rowKey: 'name',
                                                                  showIndex: true,
                                                                  dragSort: false,
                                                                },
                                                                'x-toolbar': 'BlockSchemaToolbar',
                                                                'x-settings': 'blockSettings:table',
                                                                'x-component': 'CardItem',
                                                                'x-filter-targets': [],
                                                                'x-app-version': '0.21.0-alpha.7',
                                                                properties: {
                                                                  actions: {
                                                                    _isJSONSchemaObject: true,
                                                                    version: '2.0',
                                                                    type: 'void',
                                                                    'x-initializer': 'table:configureActions',
                                                                    'x-component': 'ActionBar',
                                                                    'x-component-props': {
                                                                      style: {
                                                                        marginBottom: 'var(--nb-spacing)',
                                                                      },
                                                                    },
                                                                    'x-app-version': '0.21.0-alpha.7',
                                                                    'x-uid': 'srqykzq3gvg',
                                                                    'x-async': false,
                                                                    'x-index': 1,
                                                                  },
                                                                  '2yiprrlp7xi': {
                                                                    _isJSONSchemaObject: true,
                                                                    version: '2.0',
                                                                    type: 'array',
                                                                    'x-initializer': 'table:configureColumns',
                                                                    'x-component': 'TableV2',
                                                                    'x-use-component-props': 'useTableBlockProps',
                                                                    'x-component-props': {
                                                                      rowKey: 'id',
                                                                      rowSelection: {
                                                                        type: 'checkbox',
                                                                      },
                                                                    },
                                                                    'x-app-version': '0.21.0-alpha.7',
                                                                    properties: {
                                                                      actions: {
                                                                        _isJSONSchemaObject: true,
                                                                        version: '2.0',
                                                                        type: 'void',
                                                                        title: '{{ t("Actions") }}',
                                                                        'x-action-column': 'actions',
                                                                        'x-decorator': 'TableV2.Column.ActionBar',
                                                                        'x-component': 'TableV2.Column',
                                                                        'x-designer': 'TableV2.ActionColumnDesigner',
                                                                        'x-initializer': 'table:configureItemActions',
                                                                        'x-app-version': '0.21.0-alpha.7',
                                                                        properties: {
                                                                          hz9blh44g22: {
                                                                            _isJSONSchemaObject: true,
                                                                            version: '2.0',
                                                                            type: 'void',
                                                                            'x-decorator': 'DndContext',
                                                                            'x-component': 'Space',
                                                                            'x-component-props': {
                                                                              split: '|',
                                                                            },
                                                                            'x-app-version': '0.21.0-alpha.7',
                                                                            'x-uid': '2br0vnxmz9n',
                                                                            'x-async': false,
                                                                            'x-index': 1,
                                                                          },
                                                                        },
                                                                        'x-uid': '7wsmeh6k32c',
                                                                        'x-async': false,
                                                                        'x-index': 1,
                                                                      },
                                                                      cym3lb5sm0b: {
                                                                        _isJSONSchemaObject: true,
                                                                        version: '2.0',
                                                                        type: 'void',
                                                                        'x-decorator': 'TableV2.Column.Decorator',
                                                                        'x-toolbar': 'TableColumnSchemaToolbar',
                                                                        'x-settings': 'fieldSettings:TableColumn',
                                                                        'x-component': 'TableV2.Column',
                                                                        'x-app-version': '0.21.0-alpha.7',
                                                                        properties: {
                                                                          name: {
                                                                            _isJSONSchemaObject: true,
                                                                            version: '2.0',
                                                                            'x-collection-field': 'roles.name',
                                                                            'x-component': 'CollectionField',
                                                                            'x-component-props': {
                                                                              ellipsis: true,
                                                                            },
                                                                            'x-read-pretty': true,
                                                                            'x-decorator': null,
                                                                            'x-decorator-props': {
                                                                              labelStyle: {
                                                                                display: 'none',
                                                                              },
                                                                            },
                                                                            'x-app-version': '0.21.0-alpha.7',
                                                                            'x-uid': 'lzsfqsbmrlw',
                                                                            'x-async': false,
                                                                            'x-index': 1,
                                                                          },
                                                                        },
                                                                        'x-uid': 'lrkwqiscrd5',
                                                                        'x-async': false,
                                                                        'x-index': 2,
                                                                      },
                                                                    },
                                                                    'x-uid': '0vmljpu5po8',
                                                                    'x-async': false,
                                                                    'x-index': 2,
                                                                  },
                                                                },
                                                                'x-async': false,
                                                                'x-index': 1,
                                                              },
                                                            },
                                                            'x-uid': 'om40j9skoi3',
                                                            'x-async': false,
                                                            'x-index': 1,
                                                          },
                                                        },
                                                        'x-uid': '9tx487d7jnx',
                                                        'x-async': false,
                                                        'x-index': 1,
                                                      },
                                                    },
                                                    'x-uid': 'uf5mhszv8e4',
                                                    'x-async': false,
                                                    'x-index': 1,
                                                  },
                                                },
                                                'x-uid': 'upske4n9wvz',
                                                'x-async': false,
                                                'x-index': 1,
                                              },
                                            },
                                            'x-uid': 'g45op4hkqfd',
                                            'x-async': false,
                                            'x-index': 1,
                                          },
                                        },
                                        'x-uid': '8ipxtvpkgz7',
                                        'x-async': false,
                                        'x-index': 1,
                                      },
                                    },
                                    'x-async': false,
                                    'x-index': 1,
                                  },
                                },
                                'x-uid': 'dkq7q7uiaoe',
                                'x-async': false,
                                'x-index': 1,
                              },
                            },
                            'x-uid': '92gsuwjwj4m',
                            'x-async': false,
                            'x-index': 1,
                          },
                        },
                        'x-uid': 'puh6b9wk3pc',
                        'x-async': false,
                        'x-index': 2,
                      },
                    },
                    'x-uid': '7zch9vwg8vf',
                    'x-async': false,
                    'x-index': 1,
                  },
                },
                'x-uid': '8fxz2u9zf1c',
                'x-async': false,
                'x-index': 1,
              },
            },
            'x-uid': 'z7raph3uxea',
            'x-async': false,
            'x-index': 1,
          },
        },
        'x-uid': 'kplbtsys5d8',
        'x-async': false,
        'x-index': 1,
      },
    },
    'x-uid': 'vfmzhh0sq2a',
    'x-async': true,
    'x-index': 1,
  },
};

export const T4005 = {
  collections: [
    {
      name: 'general',
      fields: [
        {
          key: '0bfwq449rbb',
          name: 'id',
          type: 'bigInt',
          interface: 'integer',
          description: null,
          collectionName: 'general',
          parentKey: null,
          reverseKey: null,
          autoIncrement: true,
          primaryKey: true,
          allowNull: false,
          uiSchema: {
            type: 'number',
            title: '{{t("ID")}}',
            'x-component': 'InputNumber',
            'x-read-pretty': true,
          },
        },
        {
          key: 'mmb6br9hfz7',
          name: 'createdAt',
          type: 'date',
          interface: 'createdAt',
          description: null,
          collectionName: 'general',
          parentKey: null,
          reverseKey: null,
          field: 'createdAt',
          uiSchema: {
            type: 'datetime',
            title: '{{t("Created at")}}',
            'x-component': 'DatePicker',
            'x-component-props': {},
            'x-read-pretty': true,
          },
        },
        {
          key: 'byrp4setnwt',
          name: 'createdBy',
          type: 'belongsTo',
          interface: 'createdBy',
          description: null,
          collectionName: 'general',
          parentKey: null,
          reverseKey: null,
          target: 'users',
          foreignKey: 'createdById',
          uiSchema: {
            type: 'object',
            title: '{{t("Created by")}}',
            'x-component': 'AssociationField',
            'x-component-props': {
              fieldNames: {
                value: 'id',
                label: 'nickname',
              },
            },
            'x-read-pretty': true,
          },
          targetKey: 'id',
        },
        {
          key: 'u2rqywynnst',
          name: 'updatedAt',
          type: 'date',
          interface: 'updatedAt',
          description: null,
          collectionName: 'general',
          parentKey: null,
          reverseKey: null,
          field: 'updatedAt',
          uiSchema: {
            type: 'string',
            title: '{{t("Last updated at")}}',
            'x-component': 'DatePicker',
            'x-component-props': {},
            'x-read-pretty': true,
          },
        },
        {
          key: 'tl3w0x0vesj',
          name: 'updatedBy',
          type: 'belongsTo',
          interface: 'updatedBy',
          description: null,
          collectionName: 'general',
          parentKey: null,
          reverseKey: null,
          target: 'users',
          foreignKey: 'updatedById',
          uiSchema: {
            type: 'object',
            title: '{{t("Last updated by")}}',
            'x-component': 'AssociationField',
            'x-component-props': {
              fieldNames: {
                value: 'id',
                label: 'nickname',
              },
            },
            'x-read-pretty': true,
          },
          targetKey: 'id',
        },
        {
          key: '5rlq8deb8qk',
          name: 'o2m',
          type: 'hasMany',
          interface: 'o2m',
          description: null,
          collectionName: 'general',
          parentKey: null,
          reverseKey: null,
          sourceKey: 'id',
          foreignKey: 'f_7aez29imfkc',
          onDelete: 'SET NULL',
          uiSchema: {
            'x-component': 'AssociationField',
            'x-component-props': {
              multiple: true,
            },
            title: 'o2m',
          },
          target: 'users',
          targetKey: 'id',
        },
      ],
    },
  ],
  pageSchema: {
    _isJSONSchemaObject: true,
    version: '2.0',
    type: 'void',
    'x-component': 'Page',
    'x-app-version': '0.21.0-alpha.7',
    properties: {
      zyu7hde60uz: {
        _isJSONSchemaObject: true,
        version: '2.0',
        type: 'void',
        'x-component': 'Grid',
        'x-initializer': 'page:addBlock',
        'x-app-version': '0.21.0-alpha.7',
        properties: {
          jlbt63ebmok: {
            _isJSONSchemaObject: true,
            version: '2.0',
            type: 'void',
            'x-component': 'Grid.Row',
            'x-app-version': '0.21.0-alpha.7',
            properties: {
              efv31zzj7p1: {
                _isJSONSchemaObject: true,
                version: '2.0',
                type: 'void',
                'x-component': 'Grid.Col',
                'x-app-version': '0.21.0-alpha.7',
                properties: {
                  mf18e6qaubw: {
                    _isJSONSchemaObject: true,
                    version: '2.0',
                    type: 'void',
                    'x-decorator': 'TableBlockProvider',
                    'x-acl-action': 'general:list',
                    'x-use-decorator-props': 'useTableBlockDecoratorProps',
                    'x-decorator-props': {
                      collection: 'general',
                      dataSource: 'main',
                      action: 'list',
                      params: {
                        pageSize: 20,
                      },
                      rowKey: 'id',
                      showIndex: true,
                      dragSort: false,
                    },
                    'x-toolbar': 'BlockSchemaToolbar',
                    'x-settings': 'blockSettings:table',
                    'x-component': 'CardItem',
                    'x-filter-targets': [],
                    'x-app-version': '0.21.0-alpha.7',
                    properties: {
                      actions: {
                        _isJSONSchemaObject: true,
                        version: '2.0',
                        type: 'void',
                        'x-initializer': 'table:configureActions',
                        'x-component': 'ActionBar',
                        'x-component-props': {
                          style: {
                            marginBottom: 'var(--nb-spacing)',
                          },
                        },
                        'x-app-version': '0.21.0-alpha.7',
                        'x-uid': 'culd2bkzyy9',
                        'x-async': false,
                        'x-index': 1,
                      },
                      vj1vhou3rl4: {
                        _isJSONSchemaObject: true,
                        version: '2.0',
                        type: 'array',
                        'x-initializer': 'table:configureColumns',
                        'x-component': 'TableV2',
                        'x-use-component-props': 'useTableBlockProps',
                        'x-component-props': {
                          rowKey: 'id',
                          rowSelection: {
                            type: 'checkbox',
                          },
                        },
                        'x-app-version': '0.21.0-alpha.7',
                        properties: {
                          actions: {
                            _isJSONSchemaObject: true,
                            version: '2.0',
                            type: 'void',
                            title: '{{ t("Actions") }}',
                            'x-action-column': 'actions',
                            'x-decorator': 'TableV2.Column.ActionBar',
                            'x-component': 'TableV2.Column',
                            'x-designer': 'TableV2.ActionColumnDesigner',
                            'x-initializer': 'table:configureItemActions',
                            'x-app-version': '0.21.0-alpha.7',
                            properties: {
                              zrma351c4yu: {
                                _isJSONSchemaObject: true,
                                version: '2.0',
                                type: 'void',
                                'x-decorator': 'DndContext',
                                'x-component': 'Space',
                                'x-component-props': {
                                  split: '|',
                                },
                                'x-app-version': '0.21.0-alpha.7',
                                properties: {
                                  '7vyz5e4j6hu': {
                                    _isJSONSchemaObject: true,
                                    version: '2.0',
                                    type: 'void',
                                    title: '{{ t("View") }}',
                                    'x-action': 'view',
                                    'x-toolbar': 'ActionSchemaToolbar',
                                    'x-settings': 'actionSettings:view',
                                    'x-component': 'Action.Link',
                                    'x-component-props': {
                                      openMode: 'drawer',
                                    },
                                    'x-decorator': 'ACLActionProvider',
                                    'x-designer-props': {
                                      linkageAction: true,
                                    },
                                    properties: {
                                      drawer: {
                                        _isJSONSchemaObject: true,
                                        version: '2.0',
                                        type: 'void',
                                        title: '{{ t("View record") }}',
                                        'x-component': 'Action.Container',
                                        'x-component-props': {
                                          className: 'nb-action-popup',
                                        },
                                        properties: {
                                          tabs: {
                                            _isJSONSchemaObject: true,
                                            version: '2.0',
                                            type: 'void',
                                            'x-component': 'Tabs',
                                            'x-component-props': {},
                                            'x-initializer': 'popup:addTab',
                                            properties: {
                                              tab1: {
                                                _isJSONSchemaObject: true,
                                                version: '2.0',
                                                type: 'void',
                                                title: '{{t("Details")}}',
                                                'x-component': 'Tabs.TabPane',
                                                'x-designer': 'Tabs.Designer',
                                                'x-component-props': {},
                                                properties: {
                                                  grid: {
                                                    _isJSONSchemaObject: true,
                                                    version: '2.0',
                                                    type: 'void',
                                                    'x-component': 'Grid',
                                                    'x-initializer': 'popup:common:addBlock',
                                                    'x-uid': 'z5ic33l01mh',
                                                    'x-async': false,
                                                    'x-index': 1,
                                                  },
                                                },
                                                'x-uid': 'qqd6eoirhak',
                                                'x-async': false,
                                                'x-index': 1,
                                              },
                                            },
                                            'x-uid': '5xsjgcz77ms',
                                            'x-async': false,
                                            'x-index': 1,
                                          },
                                        },
                                        'x-uid': '56sfx8s2u6e',
                                        'x-async': false,
                                        'x-index': 1,
                                      },
                                    },
                                    'x-uid': 'nx3xk48ekbn',
                                    'x-async': false,
                                    'x-index': 1,
                                  },
                                },
                                'x-uid': 'b74lmo5dke5',
                                'x-async': false,
                                'x-index': 1,
                              },
                            },
                            'x-uid': 'tkfpwjmsgv7',
                            'x-async': false,
                            'x-index': 1,
                          },
                        },
                        'x-uid': 'aaakz5iak09',
                        'x-async': false,
                        'x-index': 2,
                      },
                    },
                    'x-uid': 'iubaru5djil',
                    'x-async': false,
                    'x-index': 1,
                  },
                },
                'x-uid': 'v9kas4cit4w',
                'x-async': false,
                'x-index': 1,
              },
            },
            'x-uid': 'muqbdrajmi1',
            'x-async': false,
            'x-index': 1,
          },
        },
        'x-uid': 'lugxpqc49hf',
        'x-async': false,
        'x-index': 1,
      },
    },
    'x-uid': 'r5vegaoif74',
    'x-async': true,
    'x-index': 1,
  },
};
export const twoTableWithAuthorAndBooks = {
  collections: [
    {
      name: 'author',
      fields: [
        {
          name: 'books',
          interface: 'o2m',
          foreignKey: 'authorId',
          target: 'books',
        },
        {
          name: 'name',
          interface: 'input',
        },
      ],
    },
    {
      name: 'books',
      fields: [
        {
          name: 'authorId',
          interface: 'integer',
          target: 'author',
          isForeignKey: true,
        },
        {
          name: 'name',
          interface: 'input',
        },
      ],
    },
  ],
  pageSchema: {
    _isJSONSchemaObject: true,
    version: '2.0',
    type: 'void',
    'x-component': 'Page',
    'x-app-version': '0.21.0-alpha.13',
    'x-index': 1,
    properties: {
      '1i8ni0myw2y': {
        _isJSONSchemaObject: true,
        version: '2.0',
        type: 'void',
        'x-component': 'Grid',
        'x-initializer': 'page:addBlock',
        'x-app-version': '0.21.0-alpha.13',
        'x-index': 1,
        properties: {
          '9e58y8qieln': {
            _isJSONSchemaObject: true,
            version: '2.0',
            type: 'void',
            'x-component': 'Grid.Row',
            'x-app-version': '0.21.0-alpha.13',
            'x-index': 1,
            properties: {
              i50s2rlk4ar: {
                _isJSONSchemaObject: true,
                version: '2.0',
                type: 'void',
                'x-component': 'Grid.Col',
                'x-app-version': '0.21.0-alpha.13',
                'x-index': 1,
                properties: {
                  ddk1nef97tf: {
                    _isJSONSchemaObject: true,
                    version: '2.0',
                    type: 'void',
                    'x-decorator': 'TableBlockProvider',
                    'x-acl-action': 'author:list',
                    'x-use-decorator-props': 'useTableBlockDecoratorProps',
                    'x-decorator-props': {
                      collection: 'author',
                      dataSource: 'main',
                      action: 'list',
                      params: {
                        pageSize: 20,
                      },
                      rowKey: 'id',
                      showIndex: true,
                      dragSort: false,
                    },
                    'x-toolbar': 'BlockSchemaToolbar',
                    'x-settings': 'blockSettings:table',
                    'x-component': 'CardItem',
                    'x-filter-targets': [],
                    'x-app-version': '0.21.0-alpha.13',
                    'x-index': 1,
                    properties: {
                      actions: {
                        _isJSONSchemaObject: true,
                        version: '2.0',
                        type: 'void',
                        'x-initializer': 'table:configureActions',
                        'x-component': 'ActionBar',
                        'x-component-props': {
                          style: {
                            marginBottom: 'var(--nb-spacing)',
                          },
                        },
                        'x-app-version': '0.21.0-alpha.13',
                        'x-index': 1,
                        'x-uid': '4yrqtiyaivp',
                        'x-async': false,
                      },
                      frdw8x1f09m: {
                        _isJSONSchemaObject: true,
                        version: '2.0',
                        type: 'array',
                        'x-initializer': 'table:configureColumns',
                        'x-component': 'TableV2',
                        'x-use-component-props': 'useTableBlockProps',
                        'x-component-props': {
                          rowKey: 'id',
                          rowSelection: {
                            type: 'checkbox',
                          },
                        },
                        'x-app-version': '0.21.0-alpha.13',
                        'x-index': 2,
                        properties: {
                          actions: {
                            _isJSONSchemaObject: true,
                            version: '2.0',
                            type: 'void',
                            title: '{{ t("Actions") }}',
                            'x-action-column': 'actions',
                            'x-decorator': 'TableV2.Column.ActionBar',
                            'x-component': 'TableV2.Column',
                            'x-designer': 'TableV2.ActionColumnDesigner',
                            'x-initializer': 'table:configureItemActions',
                            'x-app-version': '0.21.0-alpha.13',
                            'x-index': 1,
                            properties: {
                              uw13f1l61js: {
                                _isJSONSchemaObject: true,
                                version: '2.0',
                                type: 'void',
                                'x-decorator': 'DndContext',
                                'x-component': 'Space',
                                'x-component-props': {
                                  split: '|',
                                },
                                'x-app-version': '0.21.0-alpha.13',
                                'x-index': 1,
                                'x-uid': 'pabqet5c7ct',
                                'x-async': false,
                              },
                            },
                            'x-uid': 'zvfoxrwhxqh',
                            'x-async': false,
                          },
                          '9m5k78j7th3': {
                            _isJSONSchemaObject: true,
                            version: '2.0',
                            type: 'void',
                            'x-decorator': 'TableV2.Column.Decorator',
                            'x-toolbar': 'TableColumnSchemaToolbar',
                            'x-settings': 'fieldSettings:TableColumn',
                            'x-component': 'TableV2.Column',
                            'x-app-version': '0.21.0-alpha.13',
                            properties: {
                              name: {
                                _isJSONSchemaObject: true,
                                version: '2.0',
                                'x-collection-field': 'author.name',
                                'x-component': 'CollectionField',
                                'x-component-props': {
                                  ellipsis: true,
                                },
                                'x-read-pretty': true,
                                'x-decorator': null,
                                'x-decorator-props': {
                                  labelStyle: {
                                    display: 'none',
                                  },
                                },
                                'x-app-version': '0.21.0-alpha.13',
                                'x-uid': 'xvcufxzv8to',
                                'x-async': false,
                                'x-index': 1,
                              },
                            },
                            'x-uid': '1nvi0qrq85c',
                            'x-async': false,
                            'x-index': 2,
                          },
                        },
                        'x-uid': 'sal6mjrumuk',
                        'x-async': false,
                      },
                    },
                    'x-uid': '6leevx6ln8m',
                    'x-async': false,
                  },
                },
                'x-uid': 'fpkthksicg6',
                'x-async': false,
              },
            },
            'x-uid': 'vymaiz1eihz',
            'x-async': false,
          },
          tje5moj54zp: {
            _isJSONSchemaObject: true,
            version: '2.0',
            type: 'void',
            'x-component': 'Grid.Row',
            'x-app-version': '0.21.0-alpha.13',
            'x-index': 2,
            properties: {
              vql8xk7icqm: {
                _isJSONSchemaObject: true,
                version: '2.0',
                type: 'void',
                'x-component': 'Grid.Col',
                'x-app-version': '0.21.0-alpha.13',
                'x-index': 1,
                properties: {
                  z8pmpx202xi: {
                    _isJSONSchemaObject: true,
                    version: '2.0',
                    type: 'void',
                    'x-decorator': 'TableBlockProvider',
                    'x-acl-action': 'books:list',
                    'x-use-decorator-props': 'useTableBlockDecoratorProps',
                    'x-decorator-props': {
                      collection: 'books',
                      dataSource: 'main',
                      action: 'list',
                      params: {
                        pageSize: 20,
                      },
                      rowKey: 'id',
                      showIndex: true,
                      dragSort: false,
                    },
                    'x-toolbar': 'BlockSchemaToolbar',
                    'x-settings': 'blockSettings:table',
                    'x-component': 'CardItem',
                    'x-filter-targets': [],
                    'x-app-version': '0.21.0-alpha.13',
                    'x-index': 1,
                    properties: {
                      actions: {
                        _isJSONSchemaObject: true,
                        version: '2.0',
                        type: 'void',
                        'x-initializer': 'table:configureActions',
                        'x-component': 'ActionBar',
                        'x-component-props': {
                          style: {
                            marginBottom: 'var(--nb-spacing)',
                          },
                        },
                        'x-app-version': '0.21.0-alpha.13',
                        'x-index': 1,
                        'x-uid': '3d0o79v11e8',
                        'x-async': false,
                      },
                      j8som9wt9uj: {
                        _isJSONSchemaObject: true,
                        version: '2.0',
                        type: 'array',
                        'x-initializer': 'table:configureColumns',
                        'x-component': 'TableV2',
                        'x-use-component-props': 'useTableBlockProps',
                        'x-component-props': {
                          rowKey: 'id',
                          rowSelection: {
                            type: 'checkbox',
                          },
                        },
                        'x-app-version': '0.21.0-alpha.13',
                        'x-index': 2,
                        properties: {
                          actions: {
                            _isJSONSchemaObject: true,
                            version: '2.0',
                            type: 'void',
                            title: '{{ t("Actions") }}',
                            'x-action-column': 'actions',
                            'x-decorator': 'TableV2.Column.ActionBar',
                            'x-component': 'TableV2.Column',
                            'x-designer': 'TableV2.ActionColumnDesigner',
                            'x-initializer': 'table:configureItemActions',
                            'x-app-version': '0.21.0-alpha.13',
                            'x-index': 1,
                            properties: {
                              jm9u46tzak6: {
                                _isJSONSchemaObject: true,
                                version: '2.0',
                                type: 'void',
                                'x-decorator': 'DndContext',
                                'x-component': 'Space',
                                'x-component-props': {
                                  split: '|',
                                },
                                'x-app-version': '0.21.0-alpha.13',
                                'x-index': 1,
                                'x-uid': 'aw5jz41g7va',
                                'x-async': false,
                              },
                            },
                            'x-uid': 'nkhmuqxiehk',
                            'x-async': false,
                          },
                          j9trhyy867k: {
                            _isJSONSchemaObject: true,
                            version: '2.0',
                            type: 'void',
                            'x-decorator': 'TableV2.Column.Decorator',
                            'x-toolbar': 'TableColumnSchemaToolbar',
                            'x-settings': 'fieldSettings:TableColumn',
                            'x-component': 'TableV2.Column',
                            'x-app-version': '0.21.0-alpha.13',
                            properties: {
                              name: {
                                _isJSONSchemaObject: true,
                                version: '2.0',
                                'x-collection-field': 'books.name',
                                'x-component': 'CollectionField',
                                'x-component-props': {
                                  ellipsis: true,
                                },
                                'x-read-pretty': true,
                                'x-decorator': null,
                                'x-decorator-props': {
                                  labelStyle: {
                                    display: 'none',
                                  },
                                },
                                'x-app-version': '0.21.0-alpha.13',
                                'x-uid': 'lopjr1lbm71',
                                'x-async': false,
                                'x-index': 1,
                              },
                            },
                            'x-uid': '1ceugk5f8fj',
                            'x-async': false,
                            'x-index': 2,
                          },
                        },
                        'x-uid': 'x9prv8hr3a6',
                        'x-async': false,
                      },
                    },
                    'x-uid': 'puzu4rwwxly',
                    'x-async': false,
                  },
                },
                'x-uid': 'j900c1u029s',
                'x-async': false,
              },
            },
            'x-uid': 'f165ng4ho06',
            'x-async': false,
          },
        },
        'x-uid': 'nga7wa4cmxd',
        'x-async': false,
      },
    },
    'x-uid': 'osodxd9u6vt',
    'x-async': true,
  },
};
export const oneTableWithUpdateRecord = {
  collections: [
    {
      name: 'users2',
      fields: [
        {
          name: 'nickname',
          interface: 'input',
        },
      ],
    },
  ],
  pageSchema: {
    _isJSONSchemaObject: true,
    version: '2.0',
    type: 'void',
    'x-component': 'Page',
    'x-index': 1,
    properties: {
      r9qrai28a9x: {
        _isJSONSchemaObject: true,
        version: '2.0',
        type: 'void',
        'x-component': 'Grid',
        'x-initializer': 'page:addBlock',
        'x-index': 1,
        properties: {
          x83br30jhba: {
            _isJSONSchemaObject: true,
            version: '2.0',
            type: 'void',
            'x-component': 'Grid.Row',
            'x-app-version': '0.21.0-alpha.15',
            'x-index': 1,
            properties: {
              abm6suh07io: {
                _isJSONSchemaObject: true,
                version: '2.0',
                type: 'void',
                'x-component': 'Grid.Col',
                'x-app-version': '0.21.0-alpha.15',
                'x-index': 1,
                properties: {
                  ik81gciqx99: {
                    _isJSONSchemaObject: true,
                    version: '2.0',
                    type: 'void',
                    'x-decorator': 'TableBlockProvider',
                    'x-acl-action': 'users2:list',
                    'x-use-decorator-props': 'useTableBlockDecoratorProps',
                    'x-decorator-props': {
                      collection: 'users2',
                      dataSource: 'main',
                      action: 'list',
                      params: {
                        pageSize: 20,
                      },
                      rowKey: 'id',
                      showIndex: true,
                      dragSort: false,
                    },
                    'x-toolbar': 'BlockSchemaToolbar',
                    'x-settings': 'blockSettings:table',
                    'x-component': 'CardItem',
                    'x-filter-targets': [],
                    'x-app-version': '0.21.0-alpha.15',
                    'x-index': 1,
                    properties: {
                      actions: {
                        _isJSONSchemaObject: true,
                        version: '2.0',
                        type: 'void',
                        'x-initializer': 'table:configureActions',
                        'x-component': 'ActionBar',
                        'x-component-props': {
                          style: {
                            marginBottom: 'var(--nb-spacing)',
                          },
                        },
                        'x-app-version': '0.21.0-alpha.15',
                        'x-index': 1,
                        properties: {
                          e6p6pc4i7ru: {
                            _isJSONSchemaObject: true,
                            version: '2.0',
                            title: '{{ t("Refresh") }}',
                            'x-action': 'refresh',
                            'x-component': 'Action',
                            'x-use-component-props': 'useRefreshActionProps',
                            'x-toolbar': 'ActionSchemaToolbar',
                            'x-settings': 'actionSettings:refresh',
                            'x-component-props': {
                              icon: 'ReloadOutlined',
                            },
                            'x-align': 'right',
                            type: 'void',
                            'x-app-version': '0.21.0-alpha.15',
                            'x-index': 1,
                            'x-uid': 'ganipmn6wdh',
                            'x-async': false,
                          },
                        },
                        'x-uid': 'su2i79kr385',
                        'x-async': false,
                      },
                      w3g2bnojflu: {
                        _isJSONSchemaObject: true,
                        version: '2.0',
                        type: 'array',
                        'x-initializer': 'table:configureColumns',
                        'x-component': 'TableV2',
                        'x-use-component-props': 'useTableBlockProps',
                        'x-component-props': {
                          rowKey: 'id',
                          rowSelection: {
                            type: 'checkbox',
                          },
                        },
                        'x-app-version': '0.21.0-alpha.15',
                        'x-index': 2,
                        properties: {
                          actions: {
                            _isJSONSchemaObject: true,
                            version: '2.0',
                            type: 'void',
                            title: '{{ t("Actions") }}',
                            'x-action-column': 'actions',
                            'x-decorator': 'TableV2.Column.ActionBar',
                            'x-component': 'TableV2.Column',
                            'x-designer': 'TableV2.ActionColumnDesigner',
                            'x-initializer': 'table:configureItemActions',
                            'x-app-version': '0.21.0-alpha.15',
                            'x-index': 1,
                            properties: {
                              '6v6dk8utqur': {
                                _isJSONSchemaObject: true,
                                version: '2.0',
                                type: 'void',
                                'x-decorator': 'DndContext',
                                'x-component': 'Space',
                                'x-component-props': {
                                  split: '|',
                                },
                                'x-app-version': '0.21.0-alpha.15',
                                'x-index': 1,
                                'x-uid': 'b25k9c1ur9n',
                                'x-async': false,
                              },
                            },
                            'x-uid': 'hso9ig0msah',
                            'x-async': false,
                          },
                          '3k0ukmw2anz': {
                            _isJSONSchemaObject: true,
                            version: '2.0',
                            type: 'void',
                            'x-decorator': 'TableV2.Column.Decorator',
                            'x-toolbar': 'TableColumnSchemaToolbar',
                            'x-settings': 'fieldSettings:TableColumn',
                            'x-component': 'TableV2.Column',
                            'x-app-version': '0.21.0-alpha.15',
                            'x-index': 2,
                            properties: {
                              nickname: {
                                _isJSONSchemaObject: true,
                                version: '2.0',
                                'x-collection-field': 'users2.nickname',
                                'x-component': 'CollectionField',
                                'x-component-props': {
                                  ellipsis: true,
                                },
                                'x-read-pretty': true,
                                'x-decorator': null,
                                'x-decorator-props': {
                                  labelStyle: {
                                    display: 'none',
                                  },
                                },
                                'x-app-version': '0.21.0-alpha.15',
                                'x-index': 1,
                                'x-uid': 'roxn64e6vhx',
                                'x-async': false,
                              },
                            },
                            'x-uid': 'xx6danutdp0',
                            'x-async': false,
                          },
                        },
                        'x-uid': 'w3akwbj68s0',
                        'x-async': false,
                      },
                    },
                    'x-uid': '114glfljrp1',
                    'x-async': false,
                  },
                },
                'x-uid': 'w8l1aaizpwc',
                'x-async': false,
              },
            },
            'x-uid': 'ywpa5ajvacs',
            'x-async': false,
          },
        },
        'x-uid': 'x9mg721vhua',
        'x-async': false,
      },
    },
    'x-uid': 'tilp0ayvsr8',
    'x-async': true,
  },
};
export const oneTableWithInheritFields = {
  collections: [
    {
      name: 'parent',
      fields: [
        {
          name: 'parentField1',
          interface: 'input',
        },
        {
          name: 'parentField2',
          interface: 'input',
        },
      ],
    },
    {
      name: 'child',
      fields: [
        {
          name: 'childField1',
          interface: 'input',
        },
        {
          name: 'childField2',
          interface: 'input',
        },
      ],
      inherits: ['parent'],
    },
  ],
  pageSchema: {
    _isJSONSchemaObject: true,
    version: '2.0',
    type: 'void',
    'x-component': 'Page',
    properties: {
      '2c65dc2ect7': {
        _isJSONSchemaObject: true,
        version: '2.0',
        type: 'void',
        'x-component': 'Grid',
        'x-initializer': 'page:addBlock',
        properties: {
          u6fd3y5jsw4: {
            _isJSONSchemaObject: true,
            version: '2.0',
            type: 'void',
            'x-component': 'Grid.Row',
            'x-app-version': '0.21.0-alpha.15',
            properties: {
              '0cftszpeysq': {
                _isJSONSchemaObject: true,
                version: '2.0',
                type: 'void',
                'x-component': 'Grid.Col',
                'x-app-version': '0.21.0-alpha.15',
                properties: {
                  zkqmsvk69kb: {
                    _isJSONSchemaObject: true,
                    version: '2.0',
                    type: 'void',
                    'x-decorator': 'TableBlockProvider',
                    'x-acl-action': 'child:list',
                    'x-use-decorator-props': 'useTableBlockDecoratorProps',
                    'x-decorator-props': {
                      collection: 'child',
                      dataSource: 'main',
                      action: 'list',
                      params: {
                        pageSize: 20,
                      },
                      rowKey: 'id',
                      showIndex: true,
                      dragSort: false,
                    },
                    'x-toolbar': 'BlockSchemaToolbar',
                    'x-settings': 'blockSettings:table',
                    'x-component': 'CardItem',
                    'x-filter-targets': [],
                    'x-app-version': '0.21.0-alpha.15',
                    properties: {
                      actions: {
                        _isJSONSchemaObject: true,
                        version: '2.0',
                        type: 'void',
                        'x-initializer': 'table:configureActions',
                        'x-component': 'ActionBar',
                        'x-component-props': {
                          style: {
                            marginBottom: 'var(--nb-spacing)',
                          },
                        },
                        'x-app-version': '0.21.0-alpha.15',
                        'x-uid': 'iwm93jhfwrx',
                        'x-async': false,
                        'x-index': 1,
                      },
                      pglwezl7vl4: {
                        _isJSONSchemaObject: true,
                        version: '2.0',
                        type: 'array',
                        'x-initializer': 'table:configureColumns',
                        'x-component': 'TableV2',
                        'x-use-component-props': 'useTableBlockProps',
                        'x-component-props': {
                          rowKey: 'id',
                          rowSelection: {
                            type: 'checkbox',
                          },
                        },
                        'x-app-version': '0.21.0-alpha.15',
                        properties: {
                          actions: {
                            _isJSONSchemaObject: true,
                            version: '2.0',
                            type: 'void',
                            title: '{{ t("Actions") }}',
                            'x-action-column': 'actions',
                            'x-decorator': 'TableV2.Column.ActionBar',
                            'x-component': 'TableV2.Column',
                            'x-designer': 'TableV2.ActionColumnDesigner',
                            'x-initializer': 'table:configureItemActions',
                            'x-app-version': '0.21.0-alpha.15',
                            properties: {
                              '91704g8ido3': {
                                _isJSONSchemaObject: true,
                                version: '2.0',
                                type: 'void',
                                'x-decorator': 'DndContext',
                                'x-component': 'Space',
                                'x-component-props': {
                                  split: '|',
                                },
                                'x-app-version': '0.21.0-alpha.15',
                                'x-uid': 'qg83y0l4rvz',
                                'x-async': false,
                                'x-index': 1,
                              },
                            },
                            'x-uid': '3v1d4gomwrc',
                            'x-async': false,
                            'x-index': 1,
                          },
                        },
                        'x-uid': 'r3si3q9zpil',
                        'x-async': false,
                        'x-index': 2,
                      },
                    },
                    'x-uid': 'upsr773evx4',
                    'x-async': false,
                    'x-index': 1,
                  },
                },
                'x-uid': 'sf3i4eqykta',
                'x-async': false,
                'x-index': 1,
              },
            },
            'x-uid': 've6jepsuju1',
            'x-async': false,
            'x-index': 1,
          },
        },
        'x-uid': '89f529bg5kn',
        'x-async': false,
        'x-index': 1,
      },
    },
    'x-uid': 'hfgygvnm6sc',
    'x-async': true,
    'x-index': 1,
  },
};

export const oneTableWithColumnFixed = {
  pageSchema: {
    _isJSONSchemaObject: true,
    version: '2.0',
    type: 'void',
    'x-component': 'Page',
    'x-app-version': '1.0.0-alpha.10',
    properties: {
      yww8wuk4e6y: {
        _isJSONSchemaObject: true,
        version: '2.0',
        type: 'void',
        'x-component': 'Grid',
        'x-initializer': 'page:addBlock',
        'x-app-version': '1.0.0-alpha.10',
        properties: {
          gtnfdxyqpi0: {
            _isJSONSchemaObject: true,
            version: '2.0',
            type: 'void',
            'x-component': 'Grid.Row',
            'x-app-version': '1.0.0-alpha.10',
            properties: {
              '9ba8flxjeca': {
                _isJSONSchemaObject: true,
                version: '2.0',
                type: 'void',
                'x-component': 'Grid.Col',
                'x-app-version': '1.0.0-alpha.10',
                properties: {
                  m3wh5fnv3vp: {
                    _isJSONSchemaObject: true,
                    version: '2.0',
                    type: 'void',
                    'x-decorator': 'TableBlockProvider',
                    'x-acl-action': 'users:list',
                    'x-use-decorator-props': 'useTableBlockDecoratorProps',
                    'x-decorator-props': {
                      collection: 'users',
                      dataSource: 'main',
                      action: 'list',
                      params: {
                        pageSize: 20,
                      },
                      rowKey: 'id',
                      showIndex: true,
                      dragSort: false,
                    },
                    'x-toolbar': 'BlockSchemaToolbar',
                    'x-settings': 'blockSettings:table',
                    'x-component': 'CardItem',
                    'x-filter-targets': [],
                    'x-app-version': '1.0.0-alpha.10',
                    properties: {
                      actions: {
                        _isJSONSchemaObject: true,
                        version: '2.0',
                        type: 'void',
                        'x-initializer': 'table:configureActions',
                        'x-component': 'ActionBar',
                        'x-component-props': {
                          style: {
                            marginBottom: 'var(--nb-spacing)',
                          },
                        },
                        'x-app-version': '1.0.0-alpha.10',
                        'x-uid': 'n2y7ou2p2wa',
                        'x-async': false,
                        'x-index': 1,
                      },
                      qk5g79umr0x: {
                        _isJSONSchemaObject: true,
                        version: '2.0',
                        type: 'array',
                        'x-initializer': 'table:configureColumns',
                        'x-component': 'TableV2',
                        'x-use-component-props': 'useTableBlockProps',
                        'x-component-props': {
                          rowKey: 'id',
                          rowSelection: {
                            type: 'checkbox',
                          },
                        },
                        'x-app-version': '1.0.0-alpha.10',
                        properties: {
                          actions: {
                            _isJSONSchemaObject: true,
                            version: '2.0',
                            type: 'void',
                            title: '{{ t("Actions") }}',
                            'x-action-column': 'actions',
                            'x-decorator': 'TableV2.Column.ActionBar',
                            'x-component': 'TableV2.Column',
                            'x-designer': 'TableV2.ActionColumnDesigner',
                            'x-initializer': 'table:configureItemActions',
                            'x-app-version': '1.0.0-alpha.10',
                            properties: {
                              '8q96u8n4zk6': {
                                _isJSONSchemaObject: true,
                                version: '2.0',
                                type: 'void',
                                'x-decorator': 'DndContext',
                                'x-component': 'Space',
                                'x-component-props': {
                                  split: '|',
                                },
                                'x-app-version': '1.0.0-alpha.10',
                                'x-uid': 'cexpfldzxtv',
                                'x-async': false,
                                'x-index': 1,
                              },
                            },
                            'x-uid': 'z8sbf2znupi',
                            'x-async': false,
                            'x-index': 1,
                          },
                          qs7ufydst6r: {
                            _isJSONSchemaObject: true,
                            version: '2.0',
                            type: 'void',
                            'x-decorator': 'TableV2.Column.Decorator',
                            'x-toolbar': 'TableColumnSchemaToolbar',
                            'x-settings': 'fieldSettings:TableColumn',
                            'x-component': 'TableV2.Column',
                            'x-app-version': '1.0.0-alpha.10',
                            properties: {
                              id: {
                                _isJSONSchemaObject: true,
                                version: '2.0',
                                'x-collection-field': 'users.id',
                                'x-component': 'CollectionField',
                                'x-component-props': {},
                                'x-read-pretty': true,
                                'x-decorator': null,
                                'x-decorator-props': {
                                  labelStyle: {
                                    display: 'none',
                                  },
                                },
                                'x-app-version': '1.0.0-alpha.10',
                                'x-uid': 'ofeje72uwbw',
                                'x-async': false,
                                'x-index': 1,
                              },
                            },
                            'x-uid': '1l0mk3srye1',
                            'x-async': false,
                            'x-index': 2,
                          },
                          yjpcdzbv6vt: {
                            _isJSONSchemaObject: true,
                            version: '2.0',
                            type: 'void',
                            'x-decorator': 'TableV2.Column.Decorator',
                            'x-toolbar': 'TableColumnSchemaToolbar',
                            'x-settings': 'fieldSettings:TableColumn',
                            'x-component': 'TableV2.Column',
                            'x-app-version': '1.0.0-alpha.10',
                            properties: {
                              nickname: {
                                _isJSONSchemaObject: true,
                                version: '2.0',
                                'x-collection-field': 'users.nickname',
                                'x-component': 'CollectionField',
                                'x-component-props': {
                                  ellipsis: true,
                                },
                                'x-read-pretty': true,
                                'x-decorator': null,
                                'x-decorator-props': {
                                  labelStyle: {
                                    display: 'none',
                                  },
                                },
                                'x-app-version': '1.0.0-alpha.10',
                                'x-uid': '8cgwhhyntsx',
                                'x-async': false,
                                'x-index': 1,
                              },
                            },
                            'x-uid': 'plph8lny217',
                            'x-async': false,
                            'x-index': 3,
                          },
                          u7nx3h25r5x: {
                            _isJSONSchemaObject: true,
                            version: '2.0',
                            type: 'void',
                            'x-decorator': 'TableV2.Column.Decorator',
                            'x-toolbar': 'TableColumnSchemaToolbar',
                            'x-settings': 'fieldSettings:TableColumn',
                            'x-component': 'TableV2.Column',
                            'x-app-version': '1.0.0-alpha.10',
                            properties: {
                              username: {
                                _isJSONSchemaObject: true,
                                version: '2.0',
                                'x-collection-field': 'users.username',
                                'x-component': 'CollectionField',
                                'x-component-props': {
                                  ellipsis: true,
                                },
                                'x-read-pretty': true,
                                'x-decorator': null,
                                'x-decorator-props': {
                                  labelStyle: {
                                    display: 'none',
                                  },
                                },
                                'x-app-version': '1.0.0-alpha.10',
                                'x-uid': 'hwsuo135bc9',
                                'x-async': false,
                                'x-index': 1,
                              },
                            },
                            'x-uid': 'jiq66delc99',
                            'x-async': false,
                            'x-index': 4,
                          },
                          y23i0bmugmj: {
                            _isJSONSchemaObject: true,
                            version: '2.0',
                            type: 'void',
                            'x-decorator': 'TableV2.Column.Decorator',
                            'x-toolbar': 'TableColumnSchemaToolbar',
                            'x-settings': 'fieldSettings:TableColumn',
                            'x-component': 'TableV2.Column',
                            'x-app-version': '1.0.0-alpha.10',
                            properties: {
                              email: {
                                _isJSONSchemaObject: true,
                                version: '2.0',
                                'x-collection-field': 'users.email',
                                'x-component': 'CollectionField',
                                'x-component-props': {
                                  ellipsis: true,
                                },
                                'x-read-pretty': true,
                                'x-decorator': null,
                                'x-decorator-props': {
                                  labelStyle: {
                                    display: 'none',
                                  },
                                },
                                'x-app-version': '1.0.0-alpha.10',
                                'x-uid': 'y8sgqu6yhff',
                                'x-async': false,
                                'x-index': 1,
                              },
                            },
                            'x-uid': 'tnumvo1muqm',
                            'x-async': false,
                            'x-index': 5,
                          },
                          gkcqigb7ha6: {
                            _isJSONSchemaObject: true,
                            version: '2.0',
                            type: 'void',
                            'x-decorator': 'TableV2.Column.Decorator',
                            'x-toolbar': 'TableColumnSchemaToolbar',
                            'x-settings': 'fieldSettings:TableColumn',
                            'x-component': 'TableV2.Column',
                            'x-app-version': '1.0.0-alpha.10',
                            properties: {
                              phone: {
                                _isJSONSchemaObject: true,
                                version: '2.0',
                                'x-collection-field': 'users.phone',
                                'x-component': 'CollectionField',
                                'x-component-props': {
                                  ellipsis: true,
                                },
                                'x-read-pretty': true,
                                'x-decorator': null,
                                'x-decorator-props': {
                                  labelStyle: {
                                    display: 'none',
                                  },
                                },
                                'x-app-version': '1.0.0-alpha.10',
                                'x-uid': 'vedpxu2h7al',
                                'x-async': false,
                                'x-index': 1,
                              },
                            },
                            'x-uid': 'cwo8brhj01b',
                            'x-async': false,
                            'x-index': 6,
                          },
                          f5llvgbzfjr: {
                            _isJSONSchemaObject: true,
                            version: '2.0',
                            type: 'void',
                            'x-decorator': 'TableV2.Column.Decorator',
                            'x-toolbar': 'TableColumnSchemaToolbar',
                            'x-settings': 'fieldSettings:TableColumn',
                            'x-component': 'TableV2.Column',
                            'x-app-version': '1.0.0-alpha.10',
                            properties: {
                              password: {
                                _isJSONSchemaObject: true,
                                version: '2.0',
                                'x-collection-field': 'users.password',
                                'x-component': 'CollectionField',
                                'x-component-props': {},
                                'x-read-pretty': true,
                                'x-decorator': null,
                                'x-decorator-props': {
                                  labelStyle: {
                                    display: 'none',
                                  },
                                },
                                'x-app-version': '1.0.0-alpha.10',
                                'x-uid': 'x9w416kum84',
                                'x-async': false,
                                'x-index': 1,
                              },
                            },
                            'x-uid': '9181v3qx77q',
                            'x-async': false,
                            'x-index': 7,
                          },
                          nxrbywda9he: {
                            _isJSONSchemaObject: true,
                            version: '2.0',
                            type: 'void',
                            'x-decorator': 'TableV2.Column.Decorator',
                            'x-toolbar': 'TableColumnSchemaToolbar',
                            'x-settings': 'fieldSettings:TableColumn',
                            'x-component': 'TableV2.Column',
                            'x-app-version': '1.0.0-alpha.10',
                            properties: {
                              createdAt: {
                                _isJSONSchemaObject: true,
                                version: '2.0',
                                'x-collection-field': 'users.createdAt',
                                'x-component': 'CollectionField',
                                'x-component-props': {},
                                'x-read-pretty': true,
                                'x-decorator': null,
                                'x-decorator-props': {
                                  labelStyle: {
                                    display: 'none',
                                  },
                                },
                                'x-app-version': '1.0.0-alpha.10',
                                'x-uid': 'kyeuhy1m8wf',
                                'x-async': false,
                                'x-index': 1,
                              },
                            },
                            'x-uid': 'd8n1jad6kbi',
                            'x-async': false,
                            'x-index': 8,
                          },
                          '9x44uvwxbz6': {
                            _isJSONSchemaObject: true,
                            version: '2.0',
                            type: 'void',
                            'x-decorator': 'TableV2.Column.Decorator',
                            'x-toolbar': 'TableColumnSchemaToolbar',
                            'x-settings': 'fieldSettings:TableColumn',
                            'x-component': 'TableV2.Column',
                            'x-app-version': '1.0.0-alpha.10',
                            properties: {
                              updatedAt: {
                                _isJSONSchemaObject: true,
                                version: '2.0',
                                'x-collection-field': 'users.updatedAt',
                                'x-component': 'CollectionField',
                                'x-component-props': {},
                                'x-read-pretty': true,
                                'x-decorator': null,
                                'x-decorator-props': {
                                  labelStyle: {
                                    display: 'none',
                                  },
                                },
                                'x-app-version': '1.0.0-alpha.10',
                                'x-uid': 'cq9ly116acz',
                                'x-async': false,
                                'x-index': 1,
                              },
                            },
                            'x-uid': 'iophqq5njwx',
                            'x-async': false,
                            'x-index': 9,
                          },
                          k5l3ztsblxs: {
                            _isJSONSchemaObject: true,
                            version: '2.0',
                            type: 'void',
                            'x-decorator': 'TableV2.Column.Decorator',
                            'x-toolbar': 'TableColumnSchemaToolbar',
                            'x-settings': 'fieldSettings:TableColumn',
                            'x-component': 'TableV2.Column',
                            'x-app-version': '1.0.0-alpha.10',
                            properties: {
                              createdBy: {
                                _isJSONSchemaObject: true,
                                version: '2.0',
                                'x-collection-field': 'users.createdBy',
                                'x-component': 'CollectionField',
                                'x-component-props': {
                                  ellipsis: true,
                                },
                                'x-read-pretty': true,
                                'x-decorator': null,
                                'x-decorator-props': {
                                  labelStyle: {
                                    display: 'none',
                                  },
                                },
                                'x-app-version': '1.0.0-alpha.10',
                                properties: {
                                  viewer: {
                                    _isJSONSchemaObject: true,
                                    version: '2.0',
                                    type: 'void',
                                    title: '{{ t("View record") }}',
                                    'x-component': 'RecordPicker.Viewer',
                                    'x-component-props': {
                                      className: 'nb-action-popup',
                                    },
                                    'x-app-version': '1.0.0-alpha.10',
                                    properties: {
                                      tabs: {
                                        _isJSONSchemaObject: true,
                                        version: '2.0',
                                        type: 'void',
                                        'x-component': 'Tabs',
                                        'x-component-props': {},
                                        'x-initializer': 'popup:addTab',
                                        'x-app-version': '1.0.0-alpha.10',
                                        properties: {
                                          tab1: {
                                            _isJSONSchemaObject: true,
                                            version: '2.0',
                                            type: 'void',
                                            title: '{{t("Details")}}',
                                            'x-component': 'Tabs.TabPane',
                                            'x-designer': 'Tabs.Designer',
                                            'x-component-props': {},
                                            'x-app-version': '1.0.0-alpha.10',
                                            properties: {
                                              grid: {
                                                _isJSONSchemaObject: true,
                                                version: '2.0',
                                                type: 'void',
                                                'x-component': 'Grid',
                                                'x-initializer': 'popup:common:addBlock',
                                                'x-app-version': '1.0.0-alpha.10',
                                                'x-uid': 'apisx51sp0v',
                                                'x-async': false,
                                                'x-index': 1,
                                              },
                                            },
                                            'x-uid': 'fi0sgiq0j5z',
                                            'x-async': false,
                                            'x-index': 1,
                                          },
                                        },
                                        'x-uid': 'egth9jt9vfh',
                                        'x-async': false,
                                        'x-index': 1,
                                      },
                                    },
                                    'x-uid': 'wn5g6m4ujqu',
                                    'x-async': false,
                                    'x-index': 1,
                                  },
                                },
                                'x-uid': '5ilkbnzuli2',
                                'x-async': false,
                                'x-index': 1,
                              },
                            },
                            'x-uid': 'eo2yfzk9140',
                            'x-async': false,
                            'x-index': 10,
                          },
                          qzsn17173e7: {
                            _isJSONSchemaObject: true,
                            version: '2.0',
                            type: 'void',
                            'x-decorator': 'TableV2.Column.Decorator',
                            'x-toolbar': 'TableColumnSchemaToolbar',
                            'x-settings': 'fieldSettings:TableColumn',
                            'x-component': 'TableV2.Column',
                            'x-app-version': '1.0.0-alpha.10',
                            properties: {
                              updatedBy: {
                                _isJSONSchemaObject: true,
                                version: '2.0',
                                'x-collection-field': 'users.updatedBy',
                                'x-component': 'CollectionField',
                                'x-component-props': {
                                  ellipsis: true,
                                },
                                'x-read-pretty': true,
                                'x-decorator': null,
                                'x-decorator-props': {
                                  labelStyle: {
                                    display: 'none',
                                  },
                                },
                                'x-app-version': '1.0.0-alpha.10',
                                properties: {
                                  viewer: {
                                    _isJSONSchemaObject: true,
                                    version: '2.0',
                                    type: 'void',
                                    title: '{{ t("View record") }}',
                                    'x-component': 'RecordPicker.Viewer',
                                    'x-component-props': {
                                      className: 'nb-action-popup',
                                    },
                                    'x-app-version': '1.0.0-alpha.10',
                                    properties: {
                                      tabs: {
                                        _isJSONSchemaObject: true,
                                        version: '2.0',
                                        type: 'void',
                                        'x-component': 'Tabs',
                                        'x-component-props': {},
                                        'x-initializer': 'popup:addTab',
                                        'x-app-version': '1.0.0-alpha.10',
                                        properties: {
                                          tab1: {
                                            _isJSONSchemaObject: true,
                                            version: '2.0',
                                            type: 'void',
                                            title: '{{t("Details")}}',
                                            'x-component': 'Tabs.TabPane',
                                            'x-designer': 'Tabs.Designer',
                                            'x-component-props': {},
                                            'x-app-version': '1.0.0-alpha.10',
                                            properties: {
                                              grid: {
                                                _isJSONSchemaObject: true,
                                                version: '2.0',
                                                type: 'void',
                                                'x-component': 'Grid',
                                                'x-initializer': 'popup:common:addBlock',
                                                'x-app-version': '1.0.0-alpha.10',
                                                'x-uid': '7p1cw61ik1a',
                                                'x-async': false,
                                                'x-index': 1,
                                              },
                                            },
                                            'x-uid': 'ftv9oucokpk',
                                            'x-async': false,
                                            'x-index': 1,
                                          },
                                        },
                                        'x-uid': 't4xgz4j6qyr',
                                        'x-async': false,
                                        'x-index': 1,
                                      },
                                    },
                                    'x-uid': 'emi1u3tte2z',
                                    'x-async': false,
                                    'x-index': 1,
                                  },
                                },
                                'x-uid': 'g54j812hfq9',
                                'x-async': false,
                                'x-index': 1,
                              },
                            },
                            'x-uid': '1wudcamw562',
                            'x-async': false,
                            'x-index': 11,
                          },
                          '87nvcyc8blb': {
                            'x-uid': 'wlcan8llggi',
                            _isJSONSchemaObject: true,
                            version: '2.0',
                            type: 'void',
                            'x-decorator': 'TableV2.Column.Decorator',
                            'x-toolbar': 'TableColumnSchemaToolbar',
                            'x-settings': 'fieldSettings:TableColumn',
                            'x-component': 'TableV2.Column',
                            'x-app-version': '1.0.0-alpha.10',
                            'x-component-props': {
                              fixed: 'left',
                            },
                            properties: {
                              roles: {
                                _isJSONSchemaObject: true,
                                version: '2.0',
                                'x-collection-field': 'users.roles',
                                'x-component': 'CollectionField',
                                'x-component-props': {
                                  fieldNames: {
                                    value: 'name',
                                    label: 'name',
                                  },
                                  ellipsis: true,
                                  size: 'small',
                                },
                                'x-read-pretty': true,
                                'x-decorator': null,
                                'x-decorator-props': {
                                  labelStyle: {
                                    display: 'none',
                                  },
                                },
                                'x-app-version': '1.0.0-alpha.10',
                                'x-uid': 'zt4te02lali',
                                'x-async': false,
                                'x-index': 1,
                              },
                            },
                            'x-async': false,
                            'x-index': 12,
                          },
                        },
                        'x-uid': 'b3q8ojj6utk',
                        'x-async': false,
                        'x-index': 2,
                      },
                    },
                    'x-uid': 'opeua2lp943',
                    'x-async': false,
                    'x-index': 1,
                  },
                },
                'x-uid': 'bmjq8wkrds6',
                'x-async': false,
                'x-index': 1,
              },
            },
            'x-uid': '9cs52kf5con',
            'x-async': false,
            'x-index': 1,
          },
        },
        'x-uid': 'vxpirluqi4j',
        'x-async': false,
        'x-index': 1,
      },
    },
    'x-uid': 'bygf7rii5pb',
    'x-async': true,
    'x-index': 1,
  },
};

export const T4334 = {
  pageSchema: {
    _isJSONSchemaObject: true,
    version: '2.0',
    type: 'void',
    'x-component': 'Page',
    'x-app-version': '1.0.0-alpha.15',
    properties: {
      rvg8uzoyiqr: {
        _isJSONSchemaObject: true,
        version: '2.0',
        type: 'void',
        'x-component': 'Grid',
        'x-initializer': 'page:addBlock',
        'x-app-version': '1.0.0-alpha.15',
        properties: {
          eyyuzltv82h: {
            _isJSONSchemaObject: true,
            version: '2.0',
            type: 'void',
            'x-component': 'Grid.Row',
            'x-app-version': '1.0.0-alpha.15',
            properties: {
              f93ykhxx0h0: {
                _isJSONSchemaObject: true,
                version: '2.0',
                type: 'void',
                'x-component': 'Grid.Col',
                'x-app-version': '1.0.0-alpha.15',
                properties: {
                  '0jbwl9p9cee': {
                    _isJSONSchemaObject: true,
                    version: '2.0',
                    type: 'void',
                    'x-decorator': 'TableBlockProvider',
                    'x-acl-action': 'roles:list',
                    'x-use-decorator-props': 'useTableBlockDecoratorProps',
                    'x-decorator-props': {
                      collection: 'roles',
                      dataSource: 'main',
                      action: 'list',
                      params: {
                        pageSize: 20,
                      },
                      rowKey: 'name',
                      showIndex: true,
                      dragSort: false,
                    },
                    'x-toolbar': 'BlockSchemaToolbar',
                    'x-settings': 'blockSettings:table',
                    'x-component': 'CardItem',
                    'x-filter-targets': [],
                    'x-app-version': '1.0.0-alpha.15',
                    properties: {
                      actions: {
                        _isJSONSchemaObject: true,
                        version: '2.0',
                        type: 'void',
                        'x-initializer': 'table:configureActions',
                        'x-component': 'ActionBar',
                        'x-component-props': {
                          style: {
                            marginBottom: 'var(--nb-spacing)',
                          },
                        },
                        'x-app-version': '1.0.0-alpha.15',
                        'x-uid': 'ltu1s4sftkq',
                        'x-async': false,
                        'x-index': 1,
                      },
                      '3zd4hrtqbok': {
                        _isJSONSchemaObject: true,
                        version: '2.0',
                        type: 'array',
                        'x-initializer': 'table:configureColumns',
                        'x-component': 'TableV2',
                        'x-use-component-props': 'useTableBlockProps',
                        'x-component-props': {
                          rowKey: 'id',
                          rowSelection: {
                            type: 'checkbox',
                          },
                        },
                        'x-app-version': '1.0.0-alpha.15',
                        properties: {
                          actions: {
                            _isJSONSchemaObject: true,
                            version: '2.0',
                            type: 'void',
                            title: '{{ t("Actions") }}',
                            'x-action-column': 'actions',
                            'x-decorator': 'TableV2.Column.ActionBar',
                            'x-component': 'TableV2.Column',
                            'x-designer': 'TableV2.ActionColumnDesigner',
                            'x-initializer': 'table:configureItemActions',
                            'x-app-version': '1.0.0-alpha.15',
                            properties: {
                              i0541jst5v1: {
                                _isJSONSchemaObject: true,
                                version: '2.0',
                                type: 'void',
                                'x-decorator': 'DndContext',
                                'x-component': 'Space',
                                'x-component-props': {
                                  split: '|',
                                },
                                'x-app-version': '1.0.0-alpha.15',
                                properties: {
                                  z2u0eaesntx: {
                                    'x-uid': 'u8lmxvhihd3',
                                    _isJSONSchemaObject: true,
                                    version: '2.0',
                                    type: 'void',
                                    title: '{{ t("Edit") }}',
                                    'x-action': 'update',
                                    'x-toolbar': 'ActionSchemaToolbar',
                                    'x-settings': 'actionSettings:edit',
                                    'x-component': 'Action.Link',
                                    'x-component-props': {
                                      openMode: 'drawer',
                                      icon: 'EditOutlined',
                                    },
                                    'x-decorator': 'ACLActionProvider',
                                    'x-designer-props': {
                                      linkageAction: true,
                                    },
                                    'x-linkage-rules': [
                                      {
                                        condition: {
                                          $and: [
                                            {
                                              name: {
                                                $includes: 'root',
                                              },
                                            },
                                          ],
                                        },
                                        actions: [
                                          {
                                            operator: 'hidden',
                                          },
                                        ],
                                      },
                                    ],
                                    properties: {
                                      drawer: {
                                        _isJSONSchemaObject: true,
                                        version: '2.0',
                                        type: 'void',
                                        title: '{{ t("Edit record") }}',
                                        'x-component': 'Action.Container',
                                        'x-component-props': {
                                          className: 'nb-action-popup',
                                        },
                                        properties: {
                                          tabs: {
                                            _isJSONSchemaObject: true,
                                            version: '2.0',
                                            type: 'void',
                                            'x-component': 'Tabs',
                                            'x-component-props': {},
                                            'x-initializer': 'popup:addTab',
                                            properties: {
                                              tab1: {
                                                _isJSONSchemaObject: true,
                                                version: '2.0',
                                                type: 'void',
                                                title: '{{t("Edit")}}',
                                                'x-component': 'Tabs.TabPane',
                                                'x-designer': 'Tabs.Designer',
                                                'x-component-props': {},
                                                properties: {
                                                  grid: {
                                                    _isJSONSchemaObject: true,
                                                    version: '2.0',
                                                    type: 'void',
                                                    'x-component': 'Grid',
                                                    'x-initializer': 'popup:common:addBlock',
                                                    'x-uid': 'm44q6lmbk36',
                                                    'x-async': false,
                                                    'x-index': 1,
                                                  },
                                                },
                                                'x-uid': 'fh5wb0w6orc',
                                                'x-async': false,
                                                'x-index': 1,
                                              },
                                            },
                                            'x-uid': 'nygmtp0bvk8',
                                            'x-async': false,
                                            'x-index': 1,
                                          },
                                        },
                                        'x-uid': 't0xdl10gs6u',
                                        'x-async': false,
                                        'x-index': 1,
                                      },
                                    },
                                    'x-async': false,
                                    'x-index': 2,
                                  },
                                },
                                'x-uid': '45pu2cds91r',
                                'x-async': false,
                                'x-index': 1,
                              },
                            },
                            'x-uid': 'dwe4sbx1z9u',
                            'x-async': false,
                            'x-index': 1,
                          },
                          i3vbcsnk9j2: {
                            _isJSONSchemaObject: true,
                            version: '2.0',
                            type: 'void',
                            'x-decorator': 'TableV2.Column.Decorator',
                            'x-toolbar': 'TableColumnSchemaToolbar',
                            'x-settings': 'fieldSettings:TableColumn',
                            'x-component': 'TableV2.Column',
                            'x-app-version': '1.0.0-alpha.15',
                            properties: {
                              name: {
                                _isJSONSchemaObject: true,
                                version: '2.0',
                                'x-collection-field': 'roles.name',
                                'x-component': 'CollectionField',
                                'x-component-props': {
                                  ellipsis: true,
                                },
                                'x-read-pretty': true,
                                'x-decorator': null,
                                'x-decorator-props': {
                                  labelStyle: {
                                    display: 'none',
                                  },
                                },
                                'x-app-version': '1.0.0-alpha.15',
                                'x-uid': 'b5rhf9kykg4',
                                'x-async': false,
                                'x-index': 1,
                              },
                            },
                            'x-uid': 'jwdxdtq3o7c',
                            'x-async': false,
                            'x-index': 2,
                          },
                          jk6q4wha3s7: {
                            _isJSONSchemaObject: true,
                            version: '2.0',
                            type: 'void',
                            'x-decorator': 'TableV2.Column.Decorator',
                            'x-toolbar': 'TableColumnSchemaToolbar',
                            'x-settings': 'fieldSettings:TableColumn',
                            'x-component': 'TableV2.Column',
                            'x-app-version': '1.0.0-alpha.15',
                            properties: {
                              title: {
                                _isJSONSchemaObject: true,
                                version: '2.0',
                                'x-collection-field': 'roles.title',
                                'x-component': 'CollectionField',
                                'x-component-props': {
                                  ellipsis: true,
                                },
                                'x-read-pretty': true,
                                'x-decorator': null,
                                'x-decorator-props': {
                                  labelStyle: {
                                    display: 'none',
                                  },
                                },
                                'x-app-version': '1.0.0-alpha.15',
                                'x-uid': '211txpri1j5',
                                'x-async': false,
                                'x-index': 1,
                              },
                            },
                            'x-uid': 'rbndx2vuu67',
                            'x-async': false,
                            'x-index': 3,
                          },
                        },
                        'x-uid': 's8vb1dd5i6h',
                        'x-async': false,
                        'x-index': 2,
                      },
                    },
                    'x-uid': 'gg6xhjb5cl9',
                    'x-async': false,
                    'x-index': 1,
                  },
                },
                'x-uid': '99jqghgowlk',
                'x-async': false,
                'x-index': 1,
              },
            },
            'x-uid': 'j3i2en7cbx0',
            'x-async': false,
            'x-index': 1,
          },
        },
        'x-uid': 'ribk031tkp8',
        'x-async': false,
        'x-index': 1,
      },
    },
  },
};
<<<<<<< HEAD
export const testingWithPageMode = {
=======
export const ordinaryBlockTemplatesCannotBeUsedToCreateAssociationBlocksAndViceVersa = {
>>>>>>> 68f53f51
  pageSchema: {
    _isJSONSchemaObject: true,
    version: '2.0',
    type: 'void',
    'x-component': 'Page',
<<<<<<< HEAD
    properties: {
      '4hkzwf7xiwx': {
=======
    'x-app-version': '1.2.12-alpha',
    'x-index': 1,
    properties: {
      vp18xr4s94r: {
>>>>>>> 68f53f51
        _isJSONSchemaObject: true,
        version: '2.0',
        type: 'void',
        'x-component': 'Grid',
        'x-initializer': 'page:addBlock',
<<<<<<< HEAD
        properties: {
          '8876jkmbc0j': {
=======
        'x-app-version': '1.2.12-alpha',
        'x-index': 1,
        properties: {
          '48xijrvwe7f': {
>>>>>>> 68f53f51
            _isJSONSchemaObject: true,
            version: '2.0',
            type: 'void',
            'x-component': 'Grid.Row',
<<<<<<< HEAD
            'x-app-version': '1.2.8-alpha',
            properties: {
              '8hg0vhy0tz0': {
=======
            'x-app-version': '1.2.12-alpha',
            'x-index': 1,
            properties: {
              a01jv0ma085: {
>>>>>>> 68f53f51
                _isJSONSchemaObject: true,
                version: '2.0',
                type: 'void',
                'x-component': 'Grid.Col',
<<<<<<< HEAD
                'x-app-version': '1.2.8-alpha',
                properties: {
                  ejbnvzcacpb: {
=======
                'x-app-version': '1.2.12-alpha',
                'x-index': 1,
                properties: {
                  nkjq9mnwl3t: {
>>>>>>> 68f53f51
                    _isJSONSchemaObject: true,
                    version: '2.0',
                    type: 'void',
                    'x-decorator': 'TableBlockProvider',
                    'x-acl-action': 'users:list',
                    'x-use-decorator-props': 'useTableBlockDecoratorProps',
                    'x-decorator-props': {
                      collection: 'users',
                      dataSource: 'main',
                      action: 'list',
                      params: {
                        pageSize: 20,
                      },
                      rowKey: 'id',
                      showIndex: true,
                      dragSort: false,
                    },
                    'x-toolbar': 'BlockSchemaToolbar',
                    'x-settings': 'blockSettings:table',
                    'x-component': 'CardItem',
                    'x-filter-targets': [],
<<<<<<< HEAD
                    'x-app-version': '1.2.8-alpha',
=======
                    'x-app-version': '1.2.12-alpha',
                    'x-index': 1,
>>>>>>> 68f53f51
                    properties: {
                      actions: {
                        _isJSONSchemaObject: true,
                        version: '2.0',
                        type: 'void',
                        'x-initializer': 'table:configureActions',
                        'x-component': 'ActionBar',
                        'x-component-props': {
                          style: {
                            marginBottom: 'var(--nb-spacing)',
                          },
                        },
<<<<<<< HEAD
                        'x-app-version': '1.2.8-alpha',
                        'x-uid': 'hb16vet3e9h',
                        'x-async': false,
                        'x-index': 1,
                      },
                      b1fkx7l3lqk: {
=======
                        'x-app-version': '1.2.12-alpha',
                        'x-index': 1,
                        'x-uid': 'lo4ajp7tg96',
                        'x-async': false,
                      },
                      r6045g8do83: {
>>>>>>> 68f53f51
                        _isJSONSchemaObject: true,
                        version: '2.0',
                        type: 'array',
                        'x-initializer': 'table:configureColumns',
                        'x-component': 'TableV2',
                        'x-use-component-props': 'useTableBlockProps',
                        'x-component-props': {
                          rowKey: 'id',
                          rowSelection: {
                            type: 'checkbox',
                          },
                        },
<<<<<<< HEAD
                        'x-app-version': '1.2.8-alpha',
=======
                        'x-app-version': '1.2.12-alpha',
                        'x-index': 2,
>>>>>>> 68f53f51
                        properties: {
                          actions: {
                            _isJSONSchemaObject: true,
                            version: '2.0',
                            type: 'void',
                            title: '{{ t("Actions") }}',
                            'x-action-column': 'actions',
                            'x-decorator': 'TableV2.Column.ActionBar',
                            'x-component': 'TableV2.Column',
                            'x-toolbar': 'TableColumnSchemaToolbar',
                            'x-initializer': 'table:configureItemActions',
                            'x-settings': 'fieldSettings:TableColumn',
                            'x-toolbar-props': {
                              initializer: 'table:configureItemActions',
                            },
<<<<<<< HEAD
                            'x-app-version': '1.2.8-alpha',
                            properties: {
                              '9d3q7flbesh': {
=======
                            'x-app-version': '1.2.12-alpha',
                            'x-index': 1,
                            properties: {
                              kw1qyuhqrnx: {
>>>>>>> 68f53f51
                                _isJSONSchemaObject: true,
                                version: '2.0',
                                type: 'void',
                                'x-decorator': 'DndContext',
                                'x-component': 'Space',
                                'x-component-props': {
                                  split: '|',
                                },
<<<<<<< HEAD
                                'x-app-version': '1.2.8-alpha',
                                properties: {
                                  md90hk6dgga: {
                                    'x-uid': 'ud03p691p2i',
                                    _isJSONSchemaObject: true,
                                    version: '2.0',
                                    type: 'void',
                                    title: 'View record',
=======
                                'x-app-version': '1.2.12-alpha',
                                'x-index': 1,
                                properties: {
                                  '53cdeamnxph': {
                                    _isJSONSchemaObject: true,
                                    version: '2.0',
                                    type: 'void',
                                    title: '{{ t("View") }}',
>>>>>>> 68f53f51
                                    'x-action': 'view',
                                    'x-toolbar': 'ActionSchemaToolbar',
                                    'x-settings': 'actionSettings:view',
                                    'x-component': 'Action.Link',
                                    'x-component-props': {
                                      openMode: 'drawer',
<<<<<<< HEAD
                                      iconColor: '#1677FF',
                                      danger: false,
=======
>>>>>>> 68f53f51
                                    },
                                    'x-decorator': 'ACLActionProvider',
                                    'x-designer-props': {
                                      linkageAction: true,
                                    },
<<<<<<< HEAD
=======
                                    'x-index': 1,
>>>>>>> 68f53f51
                                    properties: {
                                      drawer: {
                                        _isJSONSchemaObject: true,
                                        version: '2.0',
                                        type: 'void',
                                        title: '{{ t("View record") }}',
                                        'x-component': 'Action.Container',
                                        'x-component-props': {
                                          className: 'nb-action-popup',
                                        },
<<<<<<< HEAD
=======
                                        'x-index': 1,
>>>>>>> 68f53f51
                                        properties: {
                                          tabs: {
                                            _isJSONSchemaObject: true,
                                            version: '2.0',
                                            type: 'void',
                                            'x-component': 'Tabs',
                                            'x-component-props': {},
                                            'x-initializer': 'popup:addTab',
<<<<<<< HEAD
=======
                                            'x-index': 1,
>>>>>>> 68f53f51
                                            properties: {
                                              tab1: {
                                                _isJSONSchemaObject: true,
                                                version: '2.0',
                                                type: 'void',
                                                title: '{{t("Details")}}',
                                                'x-component': 'Tabs.TabPane',
                                                'x-designer': 'Tabs.Designer',
                                                'x-component-props': {},
<<<<<<< HEAD
=======
                                                'x-index': 1,
>>>>>>> 68f53f51
                                                properties: {
                                                  grid: {
                                                    _isJSONSchemaObject: true,
                                                    version: '2.0',
                                                    type: 'void',
                                                    'x-component': 'Grid',
                                                    'x-initializer': 'popup:common:addBlock',
<<<<<<< HEAD
                                                    properties: {
                                                      sl3cha2cvm9: {
=======
                                                    'x-index': 1,
                                                    properties: {
                                                      '1pwkkpqufg4': {
>>>>>>> 68f53f51
                                                        _isJSONSchemaObject: true,
                                                        version: '2.0',
                                                        type: 'void',
                                                        'x-component': 'Grid.Row',
<<<<<<< HEAD
                                                        'x-app-version': '1.2.8-alpha',
                                                        properties: {
                                                          efcxs5deb11: {
=======
                                                        'x-app-version': '1.2.12-alpha',
                                                        'x-index': 1,
                                                        properties: {
                                                          '410gicqpds5': {
>>>>>>> 68f53f51
                                                            _isJSONSchemaObject: true,
                                                            version: '2.0',
                                                            type: 'void',
                                                            'x-component': 'Grid.Col',
<<<<<<< HEAD
                                                            'x-app-version': '1.2.8-alpha',
                                                            properties: {
                                                              cq3c4x58uv8: {
                                                                'x-uid': '48ndgvjusx0',
                                                                _isJSONSchemaObject: true,
                                                                version: '2.0',
                                                                type: 'void',
                                                                'x-acl-action': 'users:get',
                                                                'x-decorator': 'DetailsBlockProvider',
                                                                'x-use-decorator-props': 'useDetailsDecoratorProps',
                                                                'x-decorator-props': {
                                                                  dataSource: 'main',
                                                                  collection: 'users',
                                                                  readPretty: true,
                                                                  action: 'get',
                                                                },
                                                                'x-toolbar': 'BlockSchemaToolbar',
                                                                'x-settings': 'blockSettings:details',
                                                                'x-component': 'CardItem',
                                                                'x-app-version': '1.2.8-alpha',
                                                                'x-component-props': {
                                                                  title: 'Details',
                                                                },
                                                                properties: {
                                                                  qzudlhn0oci: {
                                                                    _isJSONSchemaObject: true,
                                                                    version: '2.0',
                                                                    type: 'void',
                                                                    'x-component': 'Details',
                                                                    'x-read-pretty': true,
                                                                    'x-use-component-props': 'useDetailsProps',
                                                                    'x-app-version': '1.2.8-alpha',
                                                                    properties: {
                                                                      hhuvprt9qkx: {
                                                                        _isJSONSchemaObject: true,
                                                                        version: '2.0',
                                                                        type: 'void',
                                                                        'x-initializer': 'details:configureActions',
                                                                        'x-component': 'ActionBar',
                                                                        'x-component-props': {
                                                                          style: {
                                                                            marginBottom: 24,
                                                                          },
                                                                        },
                                                                        'x-app-version': '1.2.8-alpha',
                                                                        'x-uid': 't532hppuhhd',
                                                                        'x-async': false,
                                                                        'x-index': 1,
                                                                      },
                                                                      grid: {
                                                                        _isJSONSchemaObject: true,
                                                                        version: '2.0',
                                                                        type: 'void',
                                                                        'x-component': 'Grid',
                                                                        'x-initializer': 'details:configureFields',
                                                                        'x-app-version': '1.2.8-alpha',
                                                                        properties: {
                                                                          rcqh876sdp3: {
                                                                            _isJSONSchemaObject: true,
                                                                            version: '2.0',
                                                                            type: 'void',
                                                                            'x-component': 'Grid.Row',
                                                                            'x-app-version': '1.2.8-alpha',
                                                                            properties: {
                                                                              '399yhxj2n3k': {
                                                                                _isJSONSchemaObject: true,
                                                                                version: '2.0',
                                                                                type: 'void',
                                                                                'x-component': 'Grid.Col',
                                                                                'x-app-version': '1.2.8-alpha',
                                                                                properties: {
                                                                                  nickname: {
                                                                                    _isJSONSchemaObject: true,
                                                                                    version: '2.0',
                                                                                    type: 'string',
                                                                                    'x-toolbar':
                                                                                      'FormItemSchemaToolbar',
                                                                                    'x-settings':
                                                                                      'fieldSettings:FormItem',
                                                                                    'x-component': 'CollectionField',
                                                                                    'x-decorator': 'FormItem',
                                                                                    'x-collection-field':
                                                                                      'users.nickname',
                                                                                    'x-component-props': {},
                                                                                    'x-app-version': '1.2.8-alpha',
                                                                                    'x-uid': '0jxfoc7hndh',
                                                                                    'x-async': false,
                                                                                    'x-index': 1,
                                                                                  },
                                                                                },
                                                                                'x-uid': '4qljzi4ndyv',
                                                                                'x-async': false,
                                                                                'x-index': 1,
                                                                              },
                                                                            },
                                                                            'x-uid': 'ne81cyfsbjb',
                                                                            'x-async': false,
                                                                            'x-index': 1,
                                                                          },
                                                                        },
                                                                        'x-uid': 'hk6i6c12h3i',
                                                                        'x-async': false,
                                                                        'x-index': 2,
                                                                      },
                                                                    },
                                                                    'x-uid': 'ztg6637y1ne',
                                                                    'x-async': false,
                                                                    'x-index': 1,
                                                                  },
                                                                },
                                                                'x-async': false,
                                                                'x-index': 1,
                                                              },
                                                            },
                                                            'x-uid': '9adrj3pcevi',
                                                            'x-async': false,
                                                            'x-index': 1,
                                                          },
                                                        },
                                                        'x-uid': 'cl10ahmo9by',
                                                        'x-async': false,
                                                        'x-index': 1,
                                                      },
                                                      ldd6v9tyucb: {
=======
                                                            'x-app-version': '1.2.12-alpha',
                                                            'x-index': 1,
                                                            properties: {
                                                              vbb6lo1bnqc: {
                                                                _isJSONSchemaObject: true,
                                                                version: '2.0',
                                                                type: 'void',
                                                                'x-decorator': 'TableBlockProvider',
                                                                'x-acl-action': 'users.roles:list',
                                                                'x-use-decorator-props': 'useTableBlockDecoratorProps',
                                                                'x-decorator-props': {
                                                                  association: 'users.roles',
                                                                  dataSource: 'main',
                                                                  action: 'list',
                                                                  params: {
                                                                    pageSize: 20,
                                                                  },
                                                                  rowKey: 'name',
                                                                  showIndex: true,
                                                                  dragSort: false,
                                                                },
                                                                'x-toolbar': 'BlockSchemaToolbar',
                                                                'x-settings': 'blockSettings:table',
                                                                'x-component': 'CardItem',
                                                                'x-filter-targets': [],
                                                                'x-app-version': '1.2.12-alpha',
                                                                'x-component-props': {
                                                                  title: '关系区块的模板，不能用于创建普通区块',
                                                                },
                                                                'x-index': 1,
                                                                properties: {
                                                                  actions: {
                                                                    _isJSONSchemaObject: true,
                                                                    version: '2.0',
                                                                    type: 'void',
                                                                    'x-initializer': 'table:configureActions',
                                                                    'x-component': 'ActionBar',
                                                                    'x-component-props': {
                                                                      style: {
                                                                        marginBottom: 'var(--nb-spacing)',
                                                                      },
                                                                    },
                                                                    'x-app-version': '1.2.12-alpha',
                                                                    'x-index': 1,
                                                                    'x-uid': '89jsznsarlc',
                                                                    'x-async': false,
                                                                  },
                                                                  '5mevwu3x22a': {
                                                                    _isJSONSchemaObject: true,
                                                                    version: '2.0',
                                                                    type: 'array',
                                                                    'x-initializer': 'table:configureColumns',
                                                                    'x-component': 'TableV2',
                                                                    'x-use-component-props': 'useTableBlockProps',
                                                                    'x-component-props': {
                                                                      rowKey: 'id',
                                                                      rowSelection: {
                                                                        type: 'checkbox',
                                                                      },
                                                                    },
                                                                    'x-app-version': '1.2.12-alpha',
                                                                    'x-index': 2,
                                                                    properties: {
                                                                      actions: {
                                                                        _isJSONSchemaObject: true,
                                                                        version: '2.0',
                                                                        type: 'void',
                                                                        title: '{{ t("Actions") }}',
                                                                        'x-action-column': 'actions',
                                                                        'x-decorator': 'TableV2.Column.ActionBar',
                                                                        'x-component': 'TableV2.Column',
                                                                        'x-toolbar': 'TableColumnSchemaToolbar',
                                                                        'x-initializer': 'table:configureItemActions',
                                                                        'x-settings': 'fieldSettings:TableColumn',
                                                                        'x-toolbar-props': {
                                                                          initializer: 'table:configureItemActions',
                                                                        },
                                                                        'x-app-version': '1.2.12-alpha',
                                                                        'x-index': 1,
                                                                        properties: {
                                                                          lobrzqzg75z: {
                                                                            _isJSONSchemaObject: true,
                                                                            version: '2.0',
                                                                            type: 'void',
                                                                            'x-decorator': 'DndContext',
                                                                            'x-component': 'Space',
                                                                            'x-component-props': {
                                                                              split: '|',
                                                                            },
                                                                            'x-app-version': '1.2.12-alpha',
                                                                            'x-index': 1,
                                                                            'x-uid': 't9lq3pqh9h1',
                                                                            'x-async': false,
                                                                          },
                                                                        },
                                                                        'x-uid': '8aph6mvtbaw',
                                                                        'x-async': false,
                                                                      },
                                                                    },
                                                                    'x-uid': '55dwvglgnmi',
                                                                    'x-async': false,
                                                                  },
                                                                },
                                                                'x-uid': 'mwxf08z03rr',
                                                                'x-async': false,
                                                              },
                                                            },
                                                            'x-uid': '62g2wjaszmy',
                                                            'x-async': false,
                                                          },
                                                        },
                                                        'x-uid': '6g3vj6hb2lg',
                                                        'x-async': false,
                                                      },
                                                      r3lzmtigz5q: {
>>>>>>> 68f53f51
                                                        _isJSONSchemaObject: true,
                                                        version: '2.0',
                                                        type: 'void',
                                                        'x-component': 'Grid.Row',
<<<<<<< HEAD
                                                        'x-app-version': '1.2.8-alpha',
                                                        properties: {
                                                          pstw5adsq5o: {
=======
                                                        'x-app-version': '1.2.12-alpha',
                                                        'x-index': 2,
                                                        properties: {
                                                          rmopf61sxaz: {
>>>>>>> 68f53f51
                                                            _isJSONSchemaObject: true,
                                                            version: '2.0',
                                                            type: 'void',
                                                            'x-component': 'Grid.Col',
<<<<<<< HEAD
                                                            'x-app-version': '1.2.8-alpha',
                                                            properties: {
                                                              zz234wka6vz: {
                                                                'x-uid': 'te1we7isnhz',
=======
                                                            'x-app-version': '1.2.12-alpha',
                                                            'x-index': 1,
                                                            properties: {
                                                              '03ilzp6slqk': {
>>>>>>> 68f53f51
                                                                _isJSONSchemaObject: true,
                                                                version: '2.0',
                                                                type: 'void',
                                                                'x-acl-action': 'users.roles:view',
                                                                'x-decorator': 'DetailsBlockProvider',
                                                                'x-use-decorator-props':
                                                                  'useDetailsWithPaginationDecoratorProps',
                                                                'x-decorator-props': {
                                                                  dataSource: 'main',
                                                                  association: 'users.roles',
                                                                  readPretty: true,
                                                                  action: 'list',
                                                                  params: {
                                                                    pageSize: 1,
                                                                  },
                                                                },
                                                                'x-toolbar': 'BlockSchemaToolbar',
                                                                'x-settings': 'blockSettings:detailsWithPagination',
                                                                'x-component': 'CardItem',
<<<<<<< HEAD
                                                                'x-app-version': '1.2.8-alpha',
                                                                'x-component-props': {
                                                                  title: 'Association block',
                                                                },
                                                                properties: {
                                                                  l9udri1zsv7: {
=======
                                                                'x-app-version': '1.2.12-alpha',
                                                                'x-component-props': {
                                                                  title:
                                                                    '关系详情区块模板，应该显示在 Current record 不显示在 Other records',
                                                                },
                                                                'x-index': 1,
                                                                properties: {
                                                                  cdskpgjl62l: {
>>>>>>> 68f53f51
                                                                    _isJSONSchemaObject: true,
                                                                    version: '2.0',
                                                                    type: 'void',
                                                                    'x-component': 'Details',
                                                                    'x-read-pretty': true,
                                                                    'x-use-component-props':
                                                                      'useDetailsWithPaginationProps',
<<<<<<< HEAD
                                                                    'x-app-version': '1.2.8-alpha',
                                                                    properties: {
                                                                      grvze9sdawq: {
=======
                                                                    'x-app-version': '1.2.12-alpha',
                                                                    'x-index': 1,
                                                                    properties: {
                                                                      q8kra0mo3on: {
>>>>>>> 68f53f51
                                                                        _isJSONSchemaObject: true,
                                                                        version: '2.0',
                                                                        type: 'void',
                                                                        'x-initializer': 'details:configureActions',
                                                                        'x-component': 'ActionBar',
                                                                        'x-component-props': {
                                                                          style: {
                                                                            marginBottom: 24,
                                                                          },
                                                                        },
<<<<<<< HEAD
                                                                        'x-app-version': '1.2.8-alpha',
                                                                        'x-uid': 'wk0gfg70k0c',
                                                                        'x-async': false,
                                                                        'x-index': 1,
=======
                                                                        'x-app-version': '1.2.12-alpha',
                                                                        'x-index': 1,
                                                                        'x-uid': 'dbcwxoi2byj',
                                                                        'x-async': false,
>>>>>>> 68f53f51
                                                                      },
                                                                      grid: {
                                                                        _isJSONSchemaObject: true,
                                                                        version: '2.0',
                                                                        type: 'void',
                                                                        'x-component': 'Grid',
                                                                        'x-initializer': 'details:configureFields',
<<<<<<< HEAD
                                                                        'x-app-version': '1.2.8-alpha',
                                                                        properties: {
                                                                          v8bvtnoja3x: {
                                                                            _isJSONSchemaObject: true,
                                                                            version: '2.0',
                                                                            type: 'void',
                                                                            'x-component': 'Grid.Row',
                                                                            'x-app-version': '1.2.8-alpha',
                                                                            properties: {
                                                                              e2vli230fql: {
                                                                                _isJSONSchemaObject: true,
                                                                                version: '2.0',
                                                                                type: 'void',
                                                                                'x-component': 'Grid.Col',
                                                                                'x-app-version': '1.2.8-alpha',
                                                                                properties: {
                                                                                  name: {
                                                                                    _isJSONSchemaObject: true,
                                                                                    version: '2.0',
                                                                                    type: 'string',
                                                                                    'x-toolbar':
                                                                                      'FormItemSchemaToolbar',
                                                                                    'x-settings':
                                                                                      'fieldSettings:FormItem',
                                                                                    'x-component': 'CollectionField',
                                                                                    'x-decorator': 'FormItem',
                                                                                    'x-collection-field': 'roles.name',
                                                                                    'x-component-props': {},
                                                                                    'x-app-version': '1.2.8-alpha',
                                                                                    'x-uid': 'leeamsjfgqn',
                                                                                    'x-async': false,
                                                                                    'x-index': 1,
                                                                                  },
                                                                                },
                                                                                'x-uid': 'usgby9v925w',
                                                                                'x-async': false,
                                                                                'x-index': 1,
                                                                              },
                                                                            },
                                                                            'x-uid': '69c6wchsh5b',
                                                                            'x-async': false,
                                                                            'x-index': 1,
                                                                          },
                                                                        },
                                                                        'x-uid': 'cfbf2ty6rhz',
                                                                        'x-async': false,
                                                                        'x-index': 2,
=======
                                                                        'x-app-version': '1.2.12-alpha',
                                                                        'x-index': 2,
                                                                        'x-uid': 'gb7bawzlsa3',
                                                                        'x-async': false,
>>>>>>> 68f53f51
                                                                      },
                                                                      pagination: {
                                                                        _isJSONSchemaObject: true,
                                                                        version: '2.0',
                                                                        type: 'void',
                                                                        'x-component': 'Pagination',
                                                                        'x-use-component-props':
                                                                          'useDetailsPaginationProps',
<<<<<<< HEAD
                                                                        'x-app-version': '1.2.8-alpha',
                                                                        'x-uid': 'ap394y0ezco',
                                                                        'x-async': false,
                                                                        'x-index': 3,
                                                                      },
                                                                    },
                                                                    'x-uid': 'g7bo1djalz6',
                                                                    'x-async': false,
                                                                    'x-index': 1,
                                                                  },
                                                                },
                                                                'x-async': false,
                                                                'x-index': 1,
                                                              },
                                                            },
                                                            'x-uid': 'p6pjlaeabar',
                                                            'x-async': false,
                                                            'x-index': 1,
                                                          },
                                                        },
                                                        'x-uid': 'vt1zgkhdrl8',
                                                        'x-async': false,
                                                        'x-index': 2,
                                                      },
                                                      row_e36fkny8odp: {
                                                        _isJSONSchemaObject: true,
                                                        version: '2.0',
                                                        type: 'void',
                                                        'x-component': 'Grid.Row',
                                                        'x-index': 3,
                                                        properties: {
                                                          qmc56j0ey82: {
                                                            _isJSONSchemaObject: true,
                                                            version: '2.0',
                                                            type: 'void',
                                                            'x-component': 'Grid.Col',
                                                            properties: {
                                                              xkykwl13upy: {
                                                                'x-uid': 'witajgm9436',
                                                                _isJSONSchemaObject: true,
                                                                version: '2.0',
                                                                type: 'void',
                                                                'x-settings': 'blockSettings:markdown',
                                                                'x-decorator': 'CardItem',
                                                                'x-decorator-props': {
                                                                  name: 'markdown',
                                                                },
                                                                'x-component': 'Markdown.Void',
                                                                'x-editable': false,
                                                                'x-component-props': {
                                                                  content:
                                                                    '--- \n\nThe following blocks all use variables.',
                                                                },
                                                                'x-app-version': '1.2.8-alpha',
=======
                                                                        'x-app-version': '1.2.12-alpha',
                                                                        'x-index': 3,
                                                                        'x-uid': '97u0q2xu0py',
                                                                        'x-async': false,
                                                                      },
                                                                    },
                                                                    'x-uid': 'khwmfni4kxq',
                                                                    'x-async': false,
                                                                  },
                                                                },
                                                                'x-uid': 'siec695mn67',
                                                                'x-async': false,
                                                              },
                                                            },
                                                            'x-uid': 'vphskdrk6yl',
                                                            'x-async': false,
                                                          },
                                                        },
                                                        'x-uid': 'vgsps35j6we',
                                                        'x-async': false,
                                                      },
                                                    },
                                                    'x-uid': '0hvmphl4vke',
                                                    'x-async': false,
                                                  },
                                                },
                                                'x-uid': 'zmlej955vyh',
                                                'x-async': false,
                                              },
                                            },
                                            'x-uid': '0ljl5s1wrv4',
                                            'x-async': false,
                                          },
                                        },
                                        'x-uid': 'u9dly44dmb5',
                                        'x-async': false,
                                      },
                                    },
                                    'x-uid': 'fdfbyibqlt9',
                                    'x-async': false,
                                  },
                                },
                                'x-uid': 'dxqtinx68eu',
                                'x-async': false,
                              },
                            },
                            'x-uid': '8quw3whqnlu',
                            'x-async': false,
                          },
                          iejl76kjob6: {
                            _isJSONSchemaObject: true,
                            version: '2.0',
                            type: 'void',
                            'x-decorator': 'TableV2.Column.Decorator',
                            'x-toolbar': 'TableColumnSchemaToolbar',
                            'x-settings': 'fieldSettings:TableColumn',
                            'x-component': 'TableV2.Column',
                            'x-app-version': '1.2.12-alpha',
                            properties: {
                              roles: {
                                _isJSONSchemaObject: true,
                                version: '2.0',
                                'x-collection-field': 'users.roles',
                                'x-component': 'CollectionField',
                                'x-component-props': {
                                  fieldNames: {
                                    value: 'name',
                                    label: 'name',
                                  },
                                  ellipsis: true,
                                  size: 'small',
                                },
                                'x-read-pretty': true,
                                'x-decorator': null,
                                'x-decorator-props': {
                                  labelStyle: {
                                    display: 'none',
                                  },
                                },
                                'x-app-version': '1.2.12-alpha',
                                properties: {
                                  '1bvhtfs19vo': {
                                    _isJSONSchemaObject: true,
                                    version: '2.0',
                                    type: 'void',
                                    title: '{{ t("View record") }}',
                                    'x-component': 'AssociationField.Viewer',
                                    'x-component-props': {
                                      className: 'nb-action-popup',
                                    },
                                    'x-index': 1,
                                    'x-app-version': '1.2.12-alpha',
                                    properties: {
                                      tabs: {
                                        _isJSONSchemaObject: true,
                                        version: '2.0',
                                        type: 'void',
                                        'x-component': 'Tabs',
                                        'x-component-props': {},
                                        'x-initializer': 'popup:addTab',
                                        'x-app-version': '1.2.12-alpha',
                                        properties: {
                                          tab1: {
                                            _isJSONSchemaObject: true,
                                            version: '2.0',
                                            type: 'void',
                                            title: '{{t("Details")}}',
                                            'x-component': 'Tabs.TabPane',
                                            'x-designer': 'Tabs.Designer',
                                            'x-component-props': {},
                                            'x-app-version': '1.2.12-alpha',
                                            properties: {
                                              grid: {
                                                _isJSONSchemaObject: true,
                                                version: '2.0',
                                                type: 'void',
                                                'x-component': 'Grid',
                                                'x-initializer': 'popup:common:addBlock',
                                                'x-app-version': '1.2.12-alpha',
                                                properties: {
                                                  '7y164ln4t02': {
                                                    _isJSONSchemaObject: true,
                                                    version: '2.0',
                                                    type: 'void',
                                                    'x-component': 'Grid.Row',
                                                    'x-app-version': '1.2.12-alpha',
                                                    properties: {
                                                      xvah1ee6t1s: {
                                                        _isJSONSchemaObject: true,
                                                        version: '2.0',
                                                        type: 'void',
                                                        'x-component': 'Grid.Col',
                                                        'x-app-version': '1.2.12-alpha',
                                                        properties: {
                                                          '9s7dkj8074h': {
                                                            _isJSONSchemaObject: true,
                                                            version: '2.0',
                                                            type: 'void',
                                                            'x-acl-action': 'users.roles:get',
                                                            'x-decorator': 'DetailsBlockProvider',
                                                            'x-use-decorator-props': 'useDetailsDecoratorProps',
                                                            'x-decorator-props': {
                                                              dataSource: 'main',
                                                              association: 'users.roles',
                                                              readPretty: true,
                                                              action: 'get',
                                                            },
                                                            'x-toolbar': 'BlockSchemaToolbar',
                                                            'x-settings': 'blockSettings:details',
                                                            'x-component': 'CardItem',
                                                            'x-is-current': true,
                                                            'x-app-version': '1.2.12-alpha',
                                                            properties: {
                                                              '531zk0xnik4': {
                                                                _isJSONSchemaObject: true,
                                                                version: '2.0',
                                                                type: 'void',
                                                                'x-component': 'Details',
                                                                'x-read-pretty': true,
                                                                'x-use-component-props': 'useDetailsProps',
                                                                'x-app-version': '1.2.12-alpha',
                                                                properties: {
                                                                  '3omnlflcggh': {
                                                                    _isJSONSchemaObject: true,
                                                                    version: '2.0',
                                                                    type: 'void',
                                                                    'x-initializer': 'details:configureActions',
                                                                    'x-component': 'ActionBar',
                                                                    'x-component-props': {
                                                                      style: {
                                                                        marginBottom: 24,
                                                                      },
                                                                    },
                                                                    'x-app-version': '1.2.12-alpha',
                                                                    'x-uid': 'ym6lh2x98dj',
                                                                    'x-async': false,
                                                                    'x-index': 1,
                                                                  },
                                                                  grid: {
                                                                    _isJSONSchemaObject: true,
                                                                    version: '2.0',
                                                                    type: 'void',
                                                                    'x-component': 'Grid',
                                                                    'x-initializer': 'details:configureFields',
                                                                    'x-app-version': '1.2.12-alpha',
                                                                    'x-uid': 'qqtgr6x5ymn',
                                                                    'x-async': false,
                                                                    'x-index': 2,
                                                                  },
                                                                },
                                                                'x-uid': 'rb5nttjwcvw',
>>>>>>> 68f53f51
                                                                'x-async': false,
                                                                'x-index': 1,
                                                              },
                                                            },
<<<<<<< HEAD
                                                            'x-uid': 'u9slxyqyjva',
=======
                                                            'x-uid': 'vl2i6hfkkl8',
>>>>>>> 68f53f51
                                                            'x-async': false,
                                                            'x-index': 1,
                                                          },
                                                        },
<<<<<<< HEAD
                                                        'x-uid': 'c15ckwf9bfh',
                                                        'x-async': false,
                                                      },
                                                      '7ek9blpx7sw': {
                                                        _isJSONSchemaObject: true,
                                                        version: '2.0',
                                                        type: 'void',
                                                        'x-component': 'Grid.Row',
                                                        'x-app-version': '1.2.8-alpha',
                                                        properties: {
                                                          s3djmoa1kdm: {
                                                            _isJSONSchemaObject: true,
                                                            version: '2.0',
                                                            type: 'void',
                                                            'x-component': 'Grid.Col',
                                                            'x-app-version': '1.2.8-alpha',
                                                            properties: {
                                                              t4yomnfik7v: {
                                                                'x-uid': '2ntepquubp8',
                                                                _isJSONSchemaObject: true,
                                                                version: '2.0',
                                                                type: 'void',
                                                                'x-acl-action-props': {
                                                                  skipScopeCheck: true,
                                                                },
                                                                'x-acl-action': 'users.roles:create',
                                                                'x-decorator': 'FormBlockProvider',
                                                                'x-use-decorator-props':
                                                                  'useCreateFormBlockDecoratorProps',
                                                                'x-decorator-props': {
                                                                  dataSource: 'main',
                                                                  association: 'users.roles',
                                                                },
                                                                'x-toolbar': 'BlockSchemaToolbar',
                                                                'x-settings': 'blockSettings:createForm',
                                                                'x-component': 'CardItem',
                                                                'x-app-version': '1.2.8-alpha',
                                                                'x-component-props': {
                                                                  title: 'Variable: Current role',
                                                                },
                                                                properties: {
                                                                  gpegyxxlg9s: {
                                                                    _isJSONSchemaObject: true,
                                                                    version: '2.0',
                                                                    type: 'void',
                                                                    'x-component': 'FormV2',
                                                                    'x-use-component-props': 'useCreateFormBlockProps',
                                                                    'x-app-version': '1.2.8-alpha',
                                                                    properties: {
                                                                      grid: {
                                                                        _isJSONSchemaObject: true,
                                                                        version: '2.0',
                                                                        type: 'void',
                                                                        'x-component': 'Grid',
                                                                        'x-initializer': 'form:configureFields',
                                                                        'x-app-version': '1.2.8-alpha',
                                                                        properties: {
                                                                          '8rcj0xfttuu': {
                                                                            _isJSONSchemaObject: true,
                                                                            version: '2.0',
                                                                            type: 'void',
                                                                            'x-component': 'Grid.Row',
                                                                            'x-app-version': '1.2.8-alpha',
                                                                            properties: {
                                                                              '0v4kqye0ibq': {
                                                                                _isJSONSchemaObject: true,
                                                                                version: '2.0',
                                                                                type: 'void',
                                                                                'x-component': 'Grid.Col',
                                                                                'x-app-version': '1.2.8-alpha',
                                                                                properties: {
                                                                                  title: {
                                                                                    'x-uid': 'u2s2tzdej9l',
                                                                                    _isJSONSchemaObject: true,
                                                                                    version: '2.0',
                                                                                    type: 'string',
                                                                                    'x-toolbar':
                                                                                      'FormItemSchemaToolbar',
                                                                                    'x-settings':
                                                                                      'fieldSettings:FormItem',
                                                                                    'x-component': 'CollectionField',
                                                                                    'x-decorator': 'FormItem',
                                                                                    'x-collection-field': 'roles.title',
                                                                                    'x-component-props': {},
                                                                                    'x-app-version': '1.2.8-alpha',
                                                                                    default: '{{$nRole}}',
                                                                                    'x-async': false,
                                                                                    'x-index': 1,
                                                                                  },
                                                                                },
                                                                                'x-uid': 'jjw69unhi73',
                                                                                'x-async': false,
                                                                                'x-index': 1,
                                                                              },
                                                                            },
                                                                            'x-uid': 'dos9kkrtudw',
                                                                            'x-async': false,
                                                                            'x-index': 1,
                                                                          },
                                                                        },
                                                                        'x-uid': '87bd6es8q0u',
                                                                        'x-async': false,
                                                                        'x-index': 1,
                                                                      },
                                                                      '27pckgxgpfj': {
                                                                        _isJSONSchemaObject: true,
                                                                        version: '2.0',
                                                                        type: 'void',
                                                                        'x-initializer': 'createForm:configureActions',
                                                                        'x-component': 'ActionBar',
                                                                        'x-component-props': {
                                                                          layout: 'one-column',
                                                                          style: {
                                                                            marginTop: 'var(--nb-spacing)',
                                                                          },
                                                                        },
                                                                        'x-app-version': '1.2.8-alpha',
                                                                        'x-uid': 'dkfshq47o8i',
                                                                        'x-async': false,
                                                                        'x-index': 2,
                                                                      },
                                                                    },
                                                                    'x-uid': '4gz0unx7rya',
                                                                    'x-async': false,
                                                                    'x-index': 1,
                                                                  },
                                                                },
                                                                'x-async': false,
                                                                'x-index': 1,
                                                              },
                                                            },
                                                            'x-uid': 'wr8env9e30j',
                                                            'x-async': false,
                                                            'x-index': 1,
                                                          },
                                                        },
                                                        'x-uid': 'mcmyeg3147y',
                                                        'x-async': false,
                                                        'x-index': 4,
                                                      },
                                                      rjt3znbrf3q: {
                                                        _isJSONSchemaObject: true,
                                                        version: '2.0',
                                                        type: 'void',
                                                        'x-component': 'Grid.Row',
                                                        'x-app-version': '1.2.8-alpha',
                                                        properties: {
                                                          '4uxjny23hm5': {
                                                            _isJSONSchemaObject: true,
                                                            version: '2.0',
                                                            type: 'void',
                                                            'x-component': 'Grid.Col',
                                                            'x-app-version': '1.2.8-alpha',
                                                            properties: {
                                                              e93x4mhkui9: {
                                                                'x-uid': '1ppi52hawn4',
                                                                _isJSONSchemaObject: true,
                                                                version: '2.0',
                                                                type: 'void',
                                                                'x-acl-action-props': {
                                                                  skipScopeCheck: true,
                                                                },
                                                                'x-acl-action': 'users:create',
                                                                'x-decorator': 'FormBlockProvider',
                                                                'x-use-decorator-props':
                                                                  'useCreateFormBlockDecoratorProps',
                                                                'x-decorator-props': {
                                                                  dataSource: 'main',
                                                                  collection: 'users',
                                                                  isCusomeizeCreate: true,
                                                                },
                                                                'x-toolbar': 'BlockSchemaToolbar',
                                                                'x-settings': 'blockSettings:createForm',
                                                                'x-component': 'CardItem',
                                                                'x-app-version': '1.2.8-alpha',
                                                                'x-component-props': {
                                                                  title: 'Variable: Current popup record',
                                                                },
                                                                properties: {
                                                                  szglhz28rug: {
                                                                    _isJSONSchemaObject: true,
                                                                    version: '2.0',
                                                                    type: 'void',
                                                                    'x-component': 'FormV2',
                                                                    'x-use-component-props': 'useCreateFormBlockProps',
                                                                    'x-app-version': '1.2.8-alpha',
                                                                    properties: {
                                                                      grid: {
                                                                        _isJSONSchemaObject: true,
                                                                        version: '2.0',
                                                                        type: 'void',
                                                                        'x-component': 'Grid',
                                                                        'x-initializer': 'form:configureFields',
                                                                        'x-app-version': '1.2.8-alpha',
                                                                        properties: {
                                                                          j6yhv8x9v6m: {
                                                                            _isJSONSchemaObject: true,
                                                                            version: '2.0',
                                                                            type: 'void',
                                                                            'x-component': 'Grid.Row',
                                                                            'x-app-version': '1.2.8-alpha',
                                                                            properties: {
                                                                              '0vb82er0zyq': {
                                                                                _isJSONSchemaObject: true,
                                                                                version: '2.0',
                                                                                type: 'void',
                                                                                'x-component': 'Grid.Col',
                                                                                'x-app-version': '1.2.8-alpha',
                                                                                properties: {
                                                                                  nickname: {
                                                                                    'x-uid': '35o8hx997k2',
                                                                                    _isJSONSchemaObject: true,
                                                                                    version: '2.0',
                                                                                    type: 'string',
                                                                                    'x-toolbar':
                                                                                      'FormItemSchemaToolbar',
                                                                                    'x-settings':
                                                                                      'fieldSettings:FormItem',
                                                                                    'x-component': 'CollectionField',
                                                                                    'x-decorator': 'FormItem',
                                                                                    'x-collection-field':
                                                                                      'users.nickname',
                                                                                    'x-component-props': {},
                                                                                    'x-app-version': '1.2.8-alpha',
                                                                                    default:
                                                                                      '{{$nPopupRecord.nickname}}',
                                                                                    'x-async': false,
                                                                                    'x-index': 1,
                                                                                  },
                                                                                },
                                                                                'x-uid': 'lywj2998nly',
                                                                                'x-async': false,
                                                                                'x-index': 1,
                                                                              },
                                                                            },
                                                                            'x-uid': 'lin5pq4bpex',
                                                                            'x-async': false,
                                                                            'x-index': 1,
                                                                          },
                                                                        },
                                                                        'x-uid': 'p6x3vd3fhez',
                                                                        'x-async': false,
                                                                        'x-index': 1,
                                                                      },
                                                                      dvj11mlfnah: {
                                                                        _isJSONSchemaObject: true,
                                                                        version: '2.0',
                                                                        type: 'void',
                                                                        'x-initializer': 'createForm:configureActions',
                                                                        'x-component': 'ActionBar',
                                                                        'x-component-props': {
                                                                          layout: 'one-column',
                                                                          style: {
                                                                            marginTop: 'var(--nb-spacing)',
                                                                          },
                                                                        },
                                                                        'x-app-version': '1.2.8-alpha',
                                                                        'x-uid': 'gma9mwzv4dr',
                                                                        'x-async': false,
                                                                        'x-index': 2,
                                                                      },
                                                                    },
                                                                    'x-uid': 'l5a4ychqmrs',
                                                                    'x-async': false,
                                                                    'x-index': 1,
                                                                  },
                                                                },
                                                                'x-async': false,
                                                                'x-index': 1,
                                                              },
                                                            },
                                                            'x-uid': '9168tscxqr0',
                                                            'x-async': false,
                                                            'x-index': 1,
                                                          },
                                                        },
                                                        'x-uid': '610enru817y',
                                                        'x-async': false,
                                                        'x-index': 5,
                                                      },
                                                      '6vt3eg1fdkf': {
                                                        _isJSONSchemaObject: true,
                                                        version: '2.0',
                                                        type: 'void',
                                                        'x-component': 'Grid.Row',
                                                        'x-app-version': '1.2.8-alpha',
                                                        properties: {
                                                          ukqk042qbtz: {
                                                            _isJSONSchemaObject: true,
                                                            version: '2.0',
                                                            type: 'void',
                                                            'x-component': 'Grid.Col',
                                                            'x-app-version': '1.2.8-alpha',
                                                            'x-uid': 'ejjhbc28t3p',
                                                            'x-async': false,
                                                            'x-index': 1,
                                                          },
                                                        },
                                                        'x-uid': 'q3j2vgv8gfg',
                                                        'x-async': false,
                                                        'x-index': 6,
                                                      },
                                                      h7pk2zbtoe2: {
                                                        _isJSONSchemaObject: true,
                                                        version: '2.0',
                                                        type: 'void',
                                                        'x-component': 'Grid.Row',
                                                        'x-app-version': '1.2.8-alpha',
                                                        properties: {
                                                          '9cnceetg9e3': {
                                                            _isJSONSchemaObject: true,
                                                            version: '2.0',
                                                            type: 'void',
                                                            'x-component': 'Grid.Col',
                                                            'x-app-version': '1.2.8-alpha',
                                                            properties: {
                                                              xnp9sk5bp8n: {
                                                                _isJSONSchemaObject: true,
                                                                version: '2.0',
                                                                type: 'void',
                                                                'x-decorator': 'TableBlockProvider',
                                                                'x-acl-action': 'users.roles:list',
                                                                'x-use-decorator-props': 'useTableBlockDecoratorProps',
                                                                'x-decorator-props': {
                                                                  association: 'users.roles',
                                                                  dataSource: 'main',
                                                                  action: 'list',
                                                                  params: {
                                                                    pageSize: 20,
                                                                  },
                                                                  rowKey: 'name',
                                                                  showIndex: true,
                                                                  dragSort: false,
                                                                },
                                                                'x-toolbar': 'BlockSchemaToolbar',
                                                                'x-settings': 'blockSettings:table',
                                                                'x-component': 'CardItem',
                                                                'x-filter-targets': [],
                                                                'x-app-version': '1.2.8-alpha',
                                                                properties: {
                                                                  actions: {
                                                                    _isJSONSchemaObject: true,
                                                                    version: '2.0',
                                                                    type: 'void',
                                                                    'x-initializer': 'table:configureActions',
                                                                    'x-component': 'ActionBar',
                                                                    'x-component-props': {
                                                                      style: {
                                                                        marginBottom: 'var(--nb-spacing)',
                                                                      },
                                                                    },
                                                                    'x-app-version': '1.2.8-alpha',
                                                                    'x-uid': '1q67rp6unjp',
                                                                    'x-async': false,
                                                                    'x-index': 1,
                                                                  },
                                                                  msso4r8x4u3: {
                                                                    _isJSONSchemaObject: true,
                                                                    version: '2.0',
                                                                    type: 'array',
                                                                    'x-initializer': 'table:configureColumns',
                                                                    'x-component': 'TableV2',
                                                                    'x-use-component-props': 'useTableBlockProps',
                                                                    'x-component-props': {
                                                                      rowKey: 'id',
                                                                      rowSelection: {
                                                                        type: 'checkbox',
                                                                      },
                                                                    },
                                                                    'x-app-version': '1.2.8-alpha',
                                                                    properties: {
                                                                      actions: {
                                                                        _isJSONSchemaObject: true,
                                                                        version: '2.0',
                                                                        type: 'void',
                                                                        title: '{{ t("Actions") }}',
                                                                        'x-action-column': 'actions',
                                                                        'x-decorator': 'TableV2.Column.ActionBar',
                                                                        'x-component': 'TableV2.Column',
                                                                        'x-toolbar': 'TableColumnSchemaToolbar',
                                                                        'x-initializer': 'table:configureItemActions',
                                                                        'x-settings': 'fieldSettings:TableColumn',
                                                                        'x-toolbar-props': {
                                                                          initializer: 'table:configureItemActions',
                                                                        },
                                                                        'x-app-version': '1.2.8-alpha',
                                                                        properties: {
                                                                          vrn0nxktd4u: {
                                                                            _isJSONSchemaObject: true,
                                                                            version: '2.0',
                                                                            type: 'void',
                                                                            'x-decorator': 'DndContext',
                                                                            'x-component': 'Space',
                                                                            'x-component-props': {
                                                                              split: '|',
                                                                            },
                                                                            'x-app-version': '1.2.8-alpha',
                                                                            properties: {
                                                                              kpqrl0kgpyb: {
                                                                                'x-uid': 'obkauwgfgq7',
                                                                                _isJSONSchemaObject: true,
                                                                                version: '2.0',
                                                                                type: 'void',
                                                                                title: 'View role',
                                                                                'x-action': 'view',
                                                                                'x-toolbar': 'ActionSchemaToolbar',
                                                                                'x-settings': 'actionSettings:view',
                                                                                'x-component': 'Action.Link',
                                                                                'x-component-props': {
                                                                                  openMode: 'drawer',
                                                                                  iconColor: '#1677FF',
                                                                                  danger: false,
                                                                                },
                                                                                'x-decorator': 'ACLActionProvider',
                                                                                'x-designer-props': {
                                                                                  linkageAction: true,
                                                                                },
                                                                                properties: {
                                                                                  drawer: {
                                                                                    _isJSONSchemaObject: true,
                                                                                    version: '2.0',
                                                                                    type: 'void',
                                                                                    title: '{{ t("View record") }}',
                                                                                    'x-component': 'Action.Container',
                                                                                    'x-component-props': {
                                                                                      className: 'nb-action-popup',
                                                                                    },
                                                                                    properties: {
                                                                                      tabs: {
                                                                                        _isJSONSchemaObject: true,
                                                                                        version: '2.0',
                                                                                        type: 'void',
                                                                                        'x-component': 'Tabs',
                                                                                        'x-component-props': {},
                                                                                        'x-initializer': 'popup:addTab',
                                                                                        properties: {
                                                                                          tab1: {
                                                                                            _isJSONSchemaObject: true,
                                                                                            version: '2.0',
                                                                                            type: 'void',
                                                                                            title: '{{t("Details")}}',
                                                                                            'x-component':
                                                                                              'Tabs.TabPane',
                                                                                            'x-designer':
                                                                                              'Tabs.Designer',
                                                                                            'x-component-props': {},
                                                                                            properties: {
                                                                                              grid: {
                                                                                                _isJSONSchemaObject:
                                                                                                  true,
                                                                                                version: '2.0',
                                                                                                type: 'void',
                                                                                                'x-component': 'Grid',
                                                                                                'x-initializer':
                                                                                                  'popup:common:addBlock',
                                                                                                properties: {
                                                                                                  heliwtqu3eq: {
                                                                                                    _isJSONSchemaObject:
                                                                                                      true,
                                                                                                    version: '2.0',
                                                                                                    type: 'void',
                                                                                                    'x-component':
                                                                                                      'Grid.Row',
                                                                                                    'x-app-version':
                                                                                                      '1.2.8-alpha',
                                                                                                    properties: {
                                                                                                      jbt07chbalw: {
                                                                                                        _isJSONSchemaObject:
                                                                                                          true,
                                                                                                        version: '2.0',
                                                                                                        type: 'void',
                                                                                                        'x-component':
                                                                                                          'Grid.Col',
                                                                                                        'x-app-version':
                                                                                                          '1.2.8-alpha',
                                                                                                        properties: {
                                                                                                          i437g06welg: {
                                                                                                            'x-uid':
                                                                                                              'edf63ztrbxq',
                                                                                                            _isJSONSchemaObject:
                                                                                                              true,
                                                                                                            version:
                                                                                                              '2.0',
                                                                                                            type: 'void',
                                                                                                            'x-acl-action':
                                                                                                              'users.roles:get',
                                                                                                            'x-decorator':
                                                                                                              'DetailsBlockProvider',
                                                                                                            'x-use-decorator-props':
                                                                                                              'useDetailsDecoratorProps',
                                                                                                            'x-decorator-props':
                                                                                                              {
                                                                                                                dataSource:
                                                                                                                  'main',
                                                                                                                association:
                                                                                                                  'users.roles',
                                                                                                                readPretty:
                                                                                                                  true,
                                                                                                                action:
                                                                                                                  'get',
                                                                                                              },
                                                                                                            'x-toolbar':
                                                                                                              'BlockSchemaToolbar',
                                                                                                            'x-settings':
                                                                                                              'blockSettings:details',
                                                                                                            'x-component':
                                                                                                              'CardItem',
                                                                                                            'x-is-current':
                                                                                                              true,
                                                                                                            'x-app-version':
                                                                                                              '1.2.8-alpha',
                                                                                                            'x-component-props':
                                                                                                              {
                                                                                                                title:
                                                                                                                  'Details',
                                                                                                              },
                                                                                                            properties:
                                                                                                              {
                                                                                                                u0gd3xb9lu3:
                                                                                                                  {
                                                                                                                    _isJSONSchemaObject:
                                                                                                                      true,
                                                                                                                    version:
                                                                                                                      '2.0',
                                                                                                                    type: 'void',
                                                                                                                    'x-component':
                                                                                                                      'Details',
                                                                                                                    'x-read-pretty':
                                                                                                                      true,
                                                                                                                    'x-use-component-props':
                                                                                                                      'useDetailsProps',
                                                                                                                    'x-app-version':
                                                                                                                      '1.2.8-alpha',
                                                                                                                    properties:
                                                                                                                      {
                                                                                                                        b8zdned1saz:
                                                                                                                          {
                                                                                                                            _isJSONSchemaObject:
                                                                                                                              true,
                                                                                                                            version:
                                                                                                                              '2.0',
                                                                                                                            type: 'void',
                                                                                                                            'x-initializer':
                                                                                                                              'details:configureActions',
                                                                                                                            'x-component':
                                                                                                                              'ActionBar',
                                                                                                                            'x-component-props':
                                                                                                                              {
                                                                                                                                style:
                                                                                                                                  {
                                                                                                                                    marginBottom: 24,
                                                                                                                                  },
                                                                                                                              },
                                                                                                                            'x-app-version':
                                                                                                                              '1.2.8-alpha',
                                                                                                                            'x-uid':
                                                                                                                              'plxpukolwn4',
                                                                                                                            'x-async':
                                                                                                                              false,
                                                                                                                            'x-index': 1,
                                                                                                                          },
                                                                                                                        grid: {
                                                                                                                          _isJSONSchemaObject:
                                                                                                                            true,
                                                                                                                          version:
                                                                                                                            '2.0',
                                                                                                                          type: 'void',
                                                                                                                          'x-component':
                                                                                                                            'Grid',
                                                                                                                          'x-initializer':
                                                                                                                            'details:configureFields',
                                                                                                                          'x-app-version':
                                                                                                                            '1.2.8-alpha',
                                                                                                                          properties:
                                                                                                                            {
                                                                                                                              mz536stgwkv:
                                                                                                                                {
                                                                                                                                  _isJSONSchemaObject:
                                                                                                                                    true,
                                                                                                                                  version:
                                                                                                                                    '2.0',
                                                                                                                                  type: 'void',
                                                                                                                                  'x-component':
                                                                                                                                    'Grid.Row',
                                                                                                                                  'x-app-version':
                                                                                                                                    '1.2.8-alpha',
                                                                                                                                  properties:
                                                                                                                                    {
                                                                                                                                      '8yutqqodl7q':
                                                                                                                                        {
                                                                                                                                          _isJSONSchemaObject:
                                                                                                                                            true,
                                                                                                                                          version:
                                                                                                                                            '2.0',
                                                                                                                                          type: 'void',
                                                                                                                                          'x-component':
                                                                                                                                            'Grid.Col',
                                                                                                                                          'x-app-version':
                                                                                                                                            '1.2.8-alpha',
                                                                                                                                          properties:
                                                                                                                                            {
                                                                                                                                              title:
                                                                                                                                                {
                                                                                                                                                  _isJSONSchemaObject:
                                                                                                                                                    true,
                                                                                                                                                  version:
                                                                                                                                                    '2.0',
                                                                                                                                                  type: 'string',
                                                                                                                                                  'x-toolbar':
                                                                                                                                                    'FormItemSchemaToolbar',
                                                                                                                                                  'x-settings':
                                                                                                                                                    'fieldSettings:FormItem',
                                                                                                                                                  'x-component':
                                                                                                                                                    'CollectionField',
                                                                                                                                                  'x-decorator':
                                                                                                                                                    'FormItem',
                                                                                                                                                  'x-collection-field':
                                                                                                                                                    'roles.title',
                                                                                                                                                  'x-component-props':
                                                                                                                                                    {},
                                                                                                                                                  'x-app-version':
                                                                                                                                                    '1.2.8-alpha',
                                                                                                                                                  'x-uid':
                                                                                                                                                    'oll0umtp7tn',
                                                                                                                                                  'x-async':
                                                                                                                                                    false,
                                                                                                                                                  'x-index': 1,
                                                                                                                                                },
                                                                                                                                            },
                                                                                                                                          'x-uid':
                                                                                                                                            '75ns4lofnq7',
                                                                                                                                          'x-async':
                                                                                                                                            false,
                                                                                                                                          'x-index': 1,
                                                                                                                                        },
                                                                                                                                    },
                                                                                                                                  'x-uid':
                                                                                                                                    'tytsnjz1iji',
                                                                                                                                  'x-async':
                                                                                                                                    false,
                                                                                                                                  'x-index': 1,
                                                                                                                                },
                                                                                                                            },
                                                                                                                          'x-uid':
                                                                                                                            'q9wcv2kt2n2',
                                                                                                                          'x-async':
                                                                                                                            false,
                                                                                                                          'x-index': 2,
                                                                                                                        },
                                                                                                                      },
                                                                                                                    'x-uid':
                                                                                                                      'qyzoxdhemtt',
                                                                                                                    'x-async':
                                                                                                                      false,
                                                                                                                    'x-index': 1,
                                                                                                                  },
                                                                                                              },
                                                                                                            'x-async':
                                                                                                              false,
                                                                                                            'x-index': 1,
                                                                                                          },
                                                                                                        },
                                                                                                        'x-uid':
                                                                                                          '1v4p33jtwx0',
                                                                                                        'x-async':
                                                                                                          false,
                                                                                                        'x-index': 1,
                                                                                                      },
                                                                                                    },
                                                                                                    'x-uid':
                                                                                                      'i8qn6tn2etg',
                                                                                                    'x-async': false,
                                                                                                    'x-index': 1,
                                                                                                  },
                                                                                                  f0ugu63rh9c: {
                                                                                                    _isJSONSchemaObject:
                                                                                                      true,
                                                                                                    version: '2.0',
                                                                                                    type: 'void',
                                                                                                    'x-component':
                                                                                                      'Grid.Row',
                                                                                                    'x-app-version':
                                                                                                      '1.2.8-alpha',
                                                                                                    properties: {
                                                                                                      skrtxdw11vg: {
                                                                                                        _isJSONSchemaObject:
                                                                                                          true,
                                                                                                        version: '2.0',
                                                                                                        type: 'void',
                                                                                                        'x-component':
                                                                                                          'Grid.Col',
                                                                                                        'x-app-version':
                                                                                                          '1.2.8-alpha',
                                                                                                        properties: {
                                                                                                          b6wpu86agsn: {
                                                                                                            'x-uid':
                                                                                                              'fkcab93zwgk',
                                                                                                            _isJSONSchemaObject:
                                                                                                              true,
                                                                                                            version:
                                                                                                              '2.0',
                                                                                                            type: 'void',
                                                                                                            'x-decorator':
                                                                                                              'TableBlockProvider',
                                                                                                            'x-acl-action':
                                                                                                              'roles:list',
                                                                                                            'x-use-decorator-props':
                                                                                                              'useTableBlockDecoratorProps',
                                                                                                            'x-decorator-props':
                                                                                                              {
                                                                                                                collection:
                                                                                                                  'roles',
                                                                                                                dataSource:
                                                                                                                  'main',
                                                                                                                action:
                                                                                                                  'list',
                                                                                                                params:
                                                                                                                  {
                                                                                                                    pageSize: 20,
                                                                                                                    filter:
                                                                                                                      {
                                                                                                                        $and: [
                                                                                                                          {
                                                                                                                            name: {
                                                                                                                              $includes:
                                                                                                                                '{{$nParentPopupRecord.roles.name}}',
                                                                                                                            },
                                                                                                                          },
                                                                                                                        ],
                                                                                                                      },
                                                                                                                  },
                                                                                                                rowKey:
                                                                                                                  'name',
                                                                                                                showIndex:
                                                                                                                  true,
                                                                                                                dragSort:
                                                                                                                  false,
                                                                                                              },
                                                                                                            'x-toolbar':
                                                                                                              'BlockSchemaToolbar',
                                                                                                            'x-settings':
                                                                                                              'blockSettings:table',
                                                                                                            'x-component':
                                                                                                              'CardItem',
                                                                                                            'x-filter-targets':
                                                                                                              [],
                                                                                                            'x-app-version':
                                                                                                              '1.2.8-alpha',
                                                                                                            'x-component-props':
                                                                                                              {
                                                                                                                title:
                                                                                                                  "Use 'Parent popup recor' in data scope",
                                                                                                              },
                                                                                                            properties:
                                                                                                              {
                                                                                                                actions:
                                                                                                                  {
                                                                                                                    _isJSONSchemaObject:
                                                                                                                      true,
                                                                                                                    version:
                                                                                                                      '2.0',
                                                                                                                    type: 'void',
                                                                                                                    'x-initializer':
                                                                                                                      'table:configureActions',
                                                                                                                    'x-component':
                                                                                                                      'ActionBar',
                                                                                                                    'x-component-props':
                                                                                                                      {
                                                                                                                        style:
                                                                                                                          {
                                                                                                                            marginBottom:
                                                                                                                              'var(--nb-spacing)',
                                                                                                                          },
                                                                                                                      },
                                                                                                                    'x-app-version':
                                                                                                                      '1.2.8-alpha',
                                                                                                                    'x-uid':
                                                                                                                      'n45qyt4l7p8',
                                                                                                                    'x-async':
                                                                                                                      false,
                                                                                                                    'x-index': 1,
                                                                                                                  },
                                                                                                                pld27iksvjt:
                                                                                                                  {
                                                                                                                    _isJSONSchemaObject:
                                                                                                                      true,
                                                                                                                    version:
                                                                                                                      '2.0',
                                                                                                                    type: 'array',
                                                                                                                    'x-initializer':
                                                                                                                      'table:configureColumns',
                                                                                                                    'x-component':
                                                                                                                      'TableV2',
                                                                                                                    'x-use-component-props':
                                                                                                                      'useTableBlockProps',
                                                                                                                    'x-component-props':
                                                                                                                      {
                                                                                                                        rowKey:
                                                                                                                          'id',
                                                                                                                        rowSelection:
                                                                                                                          {
                                                                                                                            type: 'checkbox',
                                                                                                                          },
                                                                                                                      },
                                                                                                                    'x-app-version':
                                                                                                                      '1.2.8-alpha',
                                                                                                                    properties:
                                                                                                                      {
                                                                                                                        actions:
                                                                                                                          {
                                                                                                                            _isJSONSchemaObject:
                                                                                                                              true,
                                                                                                                            version:
                                                                                                                              '2.0',
                                                                                                                            type: 'void',
                                                                                                                            title:
                                                                                                                              '{{ t("Actions") }}',
                                                                                                                            'x-action-column':
                                                                                                                              'actions',
                                                                                                                            'x-decorator':
                                                                                                                              'TableV2.Column.ActionBar',
                                                                                                                            'x-component':
                                                                                                                              'TableV2.Column',
                                                                                                                            'x-toolbar':
                                                                                                                              'TableColumnSchemaToolbar',
                                                                                                                            'x-initializer':
                                                                                                                              'table:configureItemActions',
                                                                                                                            'x-settings':
                                                                                                                              'fieldSettings:TableColumn',
                                                                                                                            'x-toolbar-props':
                                                                                                                              {
                                                                                                                                initializer:
                                                                                                                                  'table:configureItemActions',
                                                                                                                              },
                                                                                                                            'x-app-version':
                                                                                                                              '1.2.8-alpha',
                                                                                                                            properties:
                                                                                                                              {
                                                                                                                                pgr25kbm5zw:
                                                                                                                                  {
                                                                                                                                    _isJSONSchemaObject:
                                                                                                                                      true,
                                                                                                                                    version:
                                                                                                                                      '2.0',
                                                                                                                                    type: 'void',
                                                                                                                                    'x-decorator':
                                                                                                                                      'DndContext',
                                                                                                                                    'x-component':
                                                                                                                                      'Space',
                                                                                                                                    'x-component-props':
                                                                                                                                      {
                                                                                                                                        split:
                                                                                                                                          '|',
                                                                                                                                      },
                                                                                                                                    'x-app-version':
                                                                                                                                      '1.2.8-alpha',
                                                                                                                                    'x-uid':
                                                                                                                                      'f0cusyi0qg3',
                                                                                                                                    'x-async':
                                                                                                                                      false,
                                                                                                                                    'x-index': 1,
                                                                                                                                  },
                                                                                                                              },
                                                                                                                            'x-uid':
                                                                                                                              'vg540gtmup2',
                                                                                                                            'x-async':
                                                                                                                              false,
                                                                                                                            'x-index': 1,
                                                                                                                          },
                                                                                                                        '9kuhit9axbf':
                                                                                                                          {
                                                                                                                            _isJSONSchemaObject:
                                                                                                                              true,
                                                                                                                            version:
                                                                                                                              '2.0',
                                                                                                                            type: 'void',
                                                                                                                            'x-decorator':
                                                                                                                              'TableV2.Column.Decorator',
                                                                                                                            'x-toolbar':
                                                                                                                              'TableColumnSchemaToolbar',
                                                                                                                            'x-settings':
                                                                                                                              'fieldSettings:TableColumn',
                                                                                                                            'x-component':
                                                                                                                              'TableV2.Column',
                                                                                                                            'x-app-version':
                                                                                                                              '1.2.8-alpha',
                                                                                                                            properties:
                                                                                                                              {
                                                                                                                                title:
                                                                                                                                  {
                                                                                                                                    _isJSONSchemaObject:
                                                                                                                                      true,
                                                                                                                                    version:
                                                                                                                                      '2.0',
                                                                                                                                    'x-collection-field':
                                                                                                                                      'roles.title',
                                                                                                                                    'x-component':
                                                                                                                                      'CollectionField',
                                                                                                                                    'x-component-props':
                                                                                                                                      {
                                                                                                                                        ellipsis:
                                                                                                                                          true,
                                                                                                                                      },
                                                                                                                                    'x-read-pretty':
                                                                                                                                      true,
                                                                                                                                    'x-decorator':
                                                                                                                                      null,
                                                                                                                                    'x-decorator-props':
                                                                                                                                      {
                                                                                                                                        labelStyle:
                                                                                                                                          {
                                                                                                                                            display:
                                                                                                                                              'none',
                                                                                                                                          },
                                                                                                                                      },
                                                                                                                                    'x-app-version':
                                                                                                                                      '1.2.8-alpha',
                                                                                                                                    'x-uid':
                                                                                                                                      'w8tgvckzkgc',
                                                                                                                                    'x-async':
                                                                                                                                      false,
                                                                                                                                    'x-index': 1,
                                                                                                                                  },
                                                                                                                              },
                                                                                                                            'x-uid':
                                                                                                                              'bj9txs37q50',
                                                                                                                            'x-async':
                                                                                                                              false,
                                                                                                                            'x-index': 2,
                                                                                                                          },
                                                                                                                      },
                                                                                                                    'x-uid':
                                                                                                                      'cfpfvp6acu3',
                                                                                                                    'x-async':
                                                                                                                      false,
                                                                                                                    'x-index': 2,
                                                                                                                  },
                                                                                                              },
                                                                                                            'x-async':
                                                                                                              false,
                                                                                                            'x-index': 1,
                                                                                                          },
                                                                                                        },
                                                                                                        'x-uid':
                                                                                                          'zxcdynph3qu',
                                                                                                        'x-async':
                                                                                                          false,
                                                                                                        'x-index': 1,
                                                                                                      },
                                                                                                    },
                                                                                                    'x-uid':
                                                                                                      '0obzkof2agt',
                                                                                                    'x-async': false,
                                                                                                    'x-index': 2,
                                                                                                  },
                                                                                                  '9zm7fz6qs11': {
                                                                                                    _isJSONSchemaObject:
                                                                                                      true,
                                                                                                    version: '2.0',
                                                                                                    type: 'void',
                                                                                                    'x-component':
                                                                                                      'Grid.Row',
                                                                                                    'x-app-version':
                                                                                                      '1.2.8-alpha',
                                                                                                    properties: {
                                                                                                      xn7xjfcea4f: {
                                                                                                        _isJSONSchemaObject:
                                                                                                          true,
                                                                                                        version: '2.0',
                                                                                                        type: 'void',
                                                                                                        'x-component':
                                                                                                          'Grid.Col',
                                                                                                        'x-app-version':
                                                                                                          '1.2.8-alpha',
                                                                                                        properties: {
                                                                                                          h8iybxqo68a: {
                                                                                                            'x-uid':
                                                                                                              'ybylt4pirzc',
                                                                                                            _isJSONSchemaObject:
                                                                                                              true,
                                                                                                            version:
                                                                                                              '2.0',
                                                                                                            type: 'void',
                                                                                                            'x-acl-action-props':
                                                                                                              {
                                                                                                                skipScopeCheck:
                                                                                                                  true,
                                                                                                              },
                                                                                                            'x-acl-action':
                                                                                                              'users:create',
                                                                                                            'x-decorator':
                                                                                                              'FormBlockProvider',
                                                                                                            'x-use-decorator-props':
                                                                                                              'useCreateFormBlockDecoratorProps',
                                                                                                            'x-decorator-props':
                                                                                                              {
                                                                                                                dataSource:
                                                                                                                  'main',
                                                                                                                collection:
                                                                                                                  'users',
                                                                                                                isCusomeizeCreate:
                                                                                                                  true,
                                                                                                              },
                                                                                                            'x-toolbar':
                                                                                                              'BlockSchemaToolbar',
                                                                                                            'x-settings':
                                                                                                              'blockSettings:createForm',
                                                                                                            'x-component':
                                                                                                              'CardItem',
                                                                                                            'x-app-version':
                                                                                                              '1.2.8-alpha',
                                                                                                            'x-component-props':
                                                                                                              {
                                                                                                                title:
                                                                                                                  "Use 'Current popup record' and 'Parent popup record' in linkage rules",
                                                                                                              },
                                                                                                            properties:
                                                                                                              {
                                                                                                                v515rcx3gq9:
                                                                                                                  {
                                                                                                                    _isJSONSchemaObject:
                                                                                                                      true,
                                                                                                                    version:
                                                                                                                      '2.0',
                                                                                                                    type: 'void',
                                                                                                                    'x-component':
                                                                                                                      'FormV2',
                                                                                                                    'x-use-component-props':
                                                                                                                      'useCreateFormBlockProps',
                                                                                                                    'x-app-version':
                                                                                                                      '1.2.8-alpha',
                                                                                                                    properties:
                                                                                                                      {
                                                                                                                        grid: {
                                                                                                                          'x-uid':
                                                                                                                            'rcl4n8ekgkc',
                                                                                                                          _isJSONSchemaObject:
                                                                                                                            true,
                                                                                                                          version:
                                                                                                                            '2.0',
                                                                                                                          type: 'void',
                                                                                                                          'x-component':
                                                                                                                            'Grid',
                                                                                                                          'x-initializer':
                                                                                                                            'form:configureFields',
                                                                                                                          'x-app-version':
                                                                                                                            '1.2.8-alpha',
                                                                                                                          'x-linkage-rules':
                                                                                                                            [
                                                                                                                              {
                                                                                                                                condition:
                                                                                                                                  {
                                                                                                                                    $and: [],
                                                                                                                                  },
                                                                                                                                actions:
                                                                                                                                  [
                                                                                                                                    {
                                                                                                                                      targetFields:
                                                                                                                                        [
                                                                                                                                          'nickname',
                                                                                                                                        ],
                                                                                                                                      operator:
                                                                                                                                        'value',
                                                                                                                                      value:
                                                                                                                                        {
                                                                                                                                          mode: 'express',
                                                                                                                                          value:
                                                                                                                                            '{{$nPopupRecord.name}}',
                                                                                                                                          result:
                                                                                                                                            '{{$nPopupRecord.name}}',
                                                                                                                                        },
                                                                                                                                    },
                                                                                                                                    {
                                                                                                                                      targetFields:
                                                                                                                                        [
                                                                                                                                          'username',
                                                                                                                                        ],
                                                                                                                                      operator:
                                                                                                                                        'value',
                                                                                                                                      value:
                                                                                                                                        {
                                                                                                                                          mode: 'express',
                                                                                                                                          value:
                                                                                                                                            '{{$nParentPopupRecord.username}}',
                                                                                                                                          result:
                                                                                                                                            '{{$nParentPopupRecord.username}}',
                                                                                                                                        },
                                                                                                                                    },
                                                                                                                                  ],
                                                                                                                              },
                                                                                                                            ],
                                                                                                                          properties:
                                                                                                                            {
                                                                                                                              mwpb4y1xvwc:
                                                                                                                                {
                                                                                                                                  _isJSONSchemaObject:
                                                                                                                                    true,
                                                                                                                                  version:
                                                                                                                                    '2.0',
                                                                                                                                  type: 'void',
                                                                                                                                  'x-component':
                                                                                                                                    'Grid.Row',
                                                                                                                                  'x-app-version':
                                                                                                                                    '1.2.8-alpha',
                                                                                                                                  properties:
                                                                                                                                    {
                                                                                                                                      lznos2z04u7:
                                                                                                                                        {
                                                                                                                                          _isJSONSchemaObject:
                                                                                                                                            true,
                                                                                                                                          version:
                                                                                                                                            '2.0',
                                                                                                                                          type: 'void',
                                                                                                                                          'x-component':
                                                                                                                                            'Grid.Col',
                                                                                                                                          'x-app-version':
                                                                                                                                            '1.2.8-alpha',
                                                                                                                                          properties:
                                                                                                                                            {
                                                                                                                                              nickname:
                                                                                                                                                {
                                                                                                                                                  _isJSONSchemaObject:
                                                                                                                                                    true,
                                                                                                                                                  version:
                                                                                                                                                    '2.0',
                                                                                                                                                  type: 'string',
                                                                                                                                                  'x-toolbar':
                                                                                                                                                    'FormItemSchemaToolbar',
                                                                                                                                                  'x-settings':
                                                                                                                                                    'fieldSettings:FormItem',
                                                                                                                                                  'x-component':
                                                                                                                                                    'CollectionField',
                                                                                                                                                  'x-decorator':
                                                                                                                                                    'FormItem',
                                                                                                                                                  'x-collection-field':
                                                                                                                                                    'users.nickname',
                                                                                                                                                  'x-component-props':
                                                                                                                                                    {},
                                                                                                                                                  'x-app-version':
                                                                                                                                                    '1.2.8-alpha',
                                                                                                                                                  'x-uid':
                                                                                                                                                    'i6av2tkto6l',
                                                                                                                                                  'x-async':
                                                                                                                                                    false,
                                                                                                                                                  'x-index': 1,
                                                                                                                                                },
                                                                                                                                            },
                                                                                                                                          'x-uid':
                                                                                                                                            '6cu6oi5rwle',
                                                                                                                                          'x-async':
                                                                                                                                            false,
                                                                                                                                          'x-index': 1,
                                                                                                                                        },
                                                                                                                                    },
                                                                                                                                  'x-uid':
                                                                                                                                    'jzdbzph6mk7',
                                                                                                                                  'x-async':
                                                                                                                                    false,
                                                                                                                                  'x-index': 1,
                                                                                                                                },
                                                                                                                              avpc9774lpj:
                                                                                                                                {
                                                                                                                                  _isJSONSchemaObject:
                                                                                                                                    true,
                                                                                                                                  version:
                                                                                                                                    '2.0',
                                                                                                                                  type: 'void',
                                                                                                                                  'x-component':
                                                                                                                                    'Grid.Row',
                                                                                                                                  'x-app-version':
                                                                                                                                    '1.2.8-alpha',
                                                                                                                                  properties:
                                                                                                                                    {
                                                                                                                                      '48k53nm8op9':
                                                                                                                                        {
                                                                                                                                          _isJSONSchemaObject:
                                                                                                                                            true,
                                                                                                                                          version:
                                                                                                                                            '2.0',
                                                                                                                                          type: 'void',
                                                                                                                                          'x-component':
                                                                                                                                            'Grid.Col',
                                                                                                                                          'x-app-version':
                                                                                                                                            '1.2.8-alpha',
                                                                                                                                          properties:
                                                                                                                                            {
                                                                                                                                              username:
                                                                                                                                                {
                                                                                                                                                  _isJSONSchemaObject:
                                                                                                                                                    true,
                                                                                                                                                  version:
                                                                                                                                                    '2.0',
                                                                                                                                                  type: 'string',
                                                                                                                                                  'x-toolbar':
                                                                                                                                                    'FormItemSchemaToolbar',
                                                                                                                                                  'x-settings':
                                                                                                                                                    'fieldSettings:FormItem',
                                                                                                                                                  'x-component':
                                                                                                                                                    'CollectionField',
                                                                                                                                                  'x-decorator':
                                                                                                                                                    'FormItem',
                                                                                                                                                  'x-collection-field':
                                                                                                                                                    'users.username',
                                                                                                                                                  'x-component-props':
                                                                                                                                                    {},
                                                                                                                                                  'x-app-version':
                                                                                                                                                    '1.2.8-alpha',
                                                                                                                                                  'x-uid':
                                                                                                                                                    'gaunuwoypii',
                                                                                                                                                  'x-async':
                                                                                                                                                    false,
                                                                                                                                                  'x-index': 1,
                                                                                                                                                },
                                                                                                                                            },
                                                                                                                                          'x-uid':
                                                                                                                                            'kq6lpqn7sl4',
                                                                                                                                          'x-async':
                                                                                                                                            false,
                                                                                                                                          'x-index': 1,
                                                                                                                                        },
                                                                                                                                    },
                                                                                                                                  'x-uid':
                                                                                                                                    'j8a0hpc8q38',
                                                                                                                                  'x-async':
                                                                                                                                    false,
                                                                                                                                  'x-index': 2,
                                                                                                                                },
                                                                                                                            },
                                                                                                                          'x-async':
                                                                                                                            false,
                                                                                                                          'x-index': 1,
                                                                                                                        },
                                                                                                                        ck43uehl6sb:
                                                                                                                          {
                                                                                                                            _isJSONSchemaObject:
                                                                                                                              true,
                                                                                                                            version:
                                                                                                                              '2.0',
                                                                                                                            type: 'void',
                                                                                                                            'x-initializer':
                                                                                                                              'createForm:configureActions',
                                                                                                                            'x-component':
                                                                                                                              'ActionBar',
                                                                                                                            'x-component-props':
                                                                                                                              {
                                                                                                                                layout:
                                                                                                                                  'one-column',
                                                                                                                                style:
                                                                                                                                  {
                                                                                                                                    marginTop:
                                                                                                                                      'var(--nb-spacing)',
                                                                                                                                  },
                                                                                                                              },
                                                                                                                            'x-app-version':
                                                                                                                              '1.2.8-alpha',
                                                                                                                            'x-uid':
                                                                                                                              '8ypx0en4tuh',
                                                                                                                            'x-async':
                                                                                                                              false,
                                                                                                                            'x-index': 2,
                                                                                                                          },
                                                                                                                      },
                                                                                                                    'x-uid':
                                                                                                                      'euep38x5ww3',
                                                                                                                    'x-async':
                                                                                                                      false,
                                                                                                                    'x-index': 1,
                                                                                                                  },
                                                                                                              },
                                                                                                            'x-async':
                                                                                                              false,
                                                                                                            'x-index': 1,
                                                                                                          },
                                                                                                        },
                                                                                                        'x-uid':
                                                                                                          '5tm9p7yp7yw',
                                                                                                        'x-async':
                                                                                                          false,
                                                                                                        'x-index': 1,
                                                                                                      },
                                                                                                    },
                                                                                                    'x-uid':
                                                                                                      'pgkloesa9q5',
                                                                                                    'x-async': false,
                                                                                                    'x-index': 3,
                                                                                                  },
                                                                                                },
                                                                                                'x-uid': 'zo0dy988kb8',
                                                                                                'x-async': false,
                                                                                                'x-index': 1,
                                                                                              },
                                                                                            },
                                                                                            'x-uid': '9onrofp42n0',
                                                                                            'x-async': false,
                                                                                            'x-index': 1,
                                                                                          },
                                                                                        },
                                                                                        'x-uid': '4ry5hqrw816',
                                                                                        'x-async': false,
                                                                                        'x-index': 1,
                                                                                      },
                                                                                    },
                                                                                    'x-uid': '23ivl7e4cwd',
                                                                                    'x-async': false,
                                                                                    'x-index': 1,
                                                                                  },
                                                                                },
                                                                                'x-async': false,
                                                                                'x-index': 1,
                                                                              },
                                                                            },
                                                                            'x-uid': 'hyx52cjis9q',
                                                                            'x-async': false,
                                                                            'x-index': 1,
                                                                          },
                                                                        },
                                                                        'x-uid': 'y3oz74k0sde',
                                                                        'x-async': false,
                                                                        'x-index': 1,
                                                                      },
                                                                      u62b74oeoa3: {
                                                                        _isJSONSchemaObject: true,
                                                                        version: '2.0',
                                                                        type: 'void',
                                                                        'x-decorator': 'TableV2.Column.Decorator',
                                                                        'x-toolbar': 'TableColumnSchemaToolbar',
                                                                        'x-settings': 'fieldSettings:TableColumn',
                                                                        'x-component': 'TableV2.Column',
                                                                        'x-app-version': '1.2.8-alpha',
                                                                        properties: {
                                                                          name: {
                                                                            _isJSONSchemaObject: true,
                                                                            version: '2.0',
                                                                            'x-collection-field': 'roles.name',
                                                                            'x-component': 'CollectionField',
                                                                            'x-component-props': {
                                                                              ellipsis: true,
                                                                            },
                                                                            'x-read-pretty': true,
                                                                            'x-decorator': null,
                                                                            'x-decorator-props': {
                                                                              labelStyle: {
                                                                                display: 'none',
                                                                              },
                                                                            },
                                                                            'x-app-version': '1.2.8-alpha',
                                                                            'x-uid': 'j62s7fv2rz1',
                                                                            'x-async': false,
                                                                            'x-index': 1,
                                                                          },
                                                                        },
                                                                        'x-uid': 'vkh30z3hub8',
                                                                        'x-async': false,
                                                                        'x-index': 2,
                                                                      },
                                                                    },
                                                                    'x-uid': 'o5aa8m8sv9y',
                                                                    'x-async': false,
                                                                    'x-index': 2,
                                                                  },
                                                                },
                                                                'x-uid': '1c0ppas5bkq',
                                                                'x-async': false,
                                                                'x-index': 1,
                                                              },
                                                            },
                                                            'x-uid': 'ch4po0mfhpc',
                                                            'x-async': false,
                                                            'x-index': 1,
                                                          },
                                                        },
                                                        'x-uid': 'qzou4f5uq00',
                                                        'x-async': false,
                                                        'x-index': 7,
                                                      },
                                                    },
                                                    'x-uid': 'y3m6fzw3vxm',
                                                    'x-async': false,
                                                    'x-index': 1,
                                                  },
                                                },
                                                'x-uid': 'lzrgy21qagb',
                                                'x-async': false,
                                                'x-index': 1,
                                              },
                                            },
                                            'x-uid': '2d9k3mjqq5o',
                                            'x-async': false,
                                            'x-index': 1,
                                          },
                                        },
                                        'x-uid': 'wqzj6suh29r',
                                        'x-async': false,
                                        'x-index': 1,
                                      },
                                    },
                                    'x-async': false,
                                    'x-index': 1,
                                  },
                                },
                                'x-uid': '5ls6p9ujrlt',
                                'x-async': false,
                                'x-index': 1,
                              },
                            },
                            'x-uid': 'ko8gsxd2z04',
                            'x-async': false,
                            'x-index': 1,
                          },
                        },
                        'x-uid': 'zds12bomc53',
                        'x-async': false,
                        'x-index': 2,
                      },
                    },
                    'x-uid': '0dya4p8vlqd',
                    'x-async': false,
                    'x-index': 1,
                  },
                },
                'x-uid': 'ts6uc46oogs',
                'x-async': false,
                'x-index': 1,
              },
            },
            'x-uid': 'owznkqli9c2',
            'x-async': false,
            'x-index': 1,
          },
        },
        'x-uid': 'mhh5qraws7m',
        'x-async': false,
        'x-index': 1,
      },
    },
    'x-uid': '0cdb9slpkvt',
    'x-async': true,
    'x-index': 1,
  },
};
export const testingOfOpenModeForAddChild = {
  collections: tree,
  pageSchema: {
    _isJSONSchemaObject: true,
    version: '2.0',
    type: 'void',
    'x-component': 'Page',
    'x-index': 1,
    properties: {
      euelf5zhr9q: {
        _isJSONSchemaObject: true,
        version: '2.0',
        type: 'void',
        'x-component': 'Grid',
        'x-initializer': 'page:addBlock',
        'x-index': 1,
        properties: {
          tt9ipsm1wb7: {
            _isJSONSchemaObject: true,
            version: '2.0',
            type: 'void',
            'x-component': 'Grid.Row',
            'x-index': 1,
            properties: {
              '84prsw2twys': {
                _isJSONSchemaObject: true,
                version: '2.0',
                type: 'void',
                'x-component': 'Grid.Col',
                'x-index': 1,
                properties: {
                  xfm61n5c4ml: {
                    'x-uid': 'niqn7muvetp',
                    _isJSONSchemaObject: true,
                    version: '2.0',
                    type: 'void',
                    'x-decorator': 'TableBlockProvider',
                    'x-acl-action': 'treeCollection:list',
                    'x-decorator-props': {
                      collection: 'treeCollection',
                      resource: 'treeCollection',
                      action: 'list',
                      params: {
                        pageSize: 20,
                      },
                      rowKey: 'id',
                      showIndex: true,
                      dragSort: false,
                      disableTemplate: false,
                      treeTable: true,
                    },
                    'x-designer': 'TableBlockDesigner',
                    'x-component': 'CardItem',
                    'x-filter-targets': [],
                    'x-index': 1,
                    'x-async': false,
                    properties: {
                      actions: {
                        _isJSONSchemaObject: true,
                        version: '2.0',
                        type: 'void',
                        'x-initializer': 'table:configureActions',
                        'x-component': 'ActionBar',
                        'x-component-props': {
                          style: {
                            marginBottom: 'var(--nb-spacing)',
                          },
                        },
                        'x-index': 1,
                        properties: {
                          '14rxh3ytw3c': {
                            _isJSONSchemaObject: true,
                            version: '2.0',
                            type: 'void',
                            'x-action': 'create',
                            'x-acl-action': 'create',
                            title: "{{t('Add new')}}",
                            'x-toolbar': 'ActionSchemaToolbar',
                            'x-settings': 'actionSettings:addNew',
                            'x-component': 'Action',
                            'x-decorator': 'ACLActionProvider',
                            'x-component-props': {
                              openMode: 'drawer',
                              type: 'primary',
                              component: 'CreateRecordAction',
                              icon: 'PlusOutlined',
                            },
                            'x-action-context': {
                              dataSource: 'main',
                              collection: 'treeCollection',
                            },
                            'x-align': 'right',
                            'x-acl-action-props': {
                              skipScopeCheck: true,
                            },
                            'x-app-version': '1.2.11-alpha',
                            properties: {
                              drawer: {
                                _isJSONSchemaObject: true,
                                version: '2.0',
                                type: 'void',
                                title: '{{ t("Add record") }}',
                                'x-component': 'Action.Container',
                                'x-component-props': {
                                  className: 'nb-action-popup',
                                },
                                'x-app-version': '1.2.11-alpha',
                                properties: {
                                  tabs: {
                                    _isJSONSchemaObject: true,
                                    version: '2.0',
                                    type: 'void',
                                    'x-component': 'Tabs',
                                    'x-component-props': {},
                                    'x-initializer': 'popup:addTab',
                                    'x-initializer-props': {
                                      gridInitializer: 'popup:addNew:addBlock',
                                    },
                                    'x-app-version': '1.2.11-alpha',
                                    properties: {
                                      tab1: {
                                        _isJSONSchemaObject: true,
                                        version: '2.0',
                                        type: 'void',
                                        title: '{{t("Add new")}}',
                                        'x-component': 'Tabs.TabPane',
                                        'x-designer': 'Tabs.Designer',
                                        'x-component-props': {},
                                        'x-app-version': '1.2.11-alpha',
                                        properties: {
                                          grid: {
                                            _isJSONSchemaObject: true,
                                            version: '2.0',
                                            type: 'void',
                                            'x-component': 'Grid',
                                            'x-initializer': 'popup:addNew:addBlock',
                                            'x-app-version': '1.2.11-alpha',
                                            properties: {
                                              '722yyrv7m98': {
                                                _isJSONSchemaObject: true,
                                                version: '2.0',
                                                type: 'void',
                                                'x-component': 'Grid.Row',
                                                'x-app-version': '1.2.11-alpha',
                                                properties: {
                                                  '7vy82xvhbzv': {
                                                    _isJSONSchemaObject: true,
                                                    version: '2.0',
                                                    type: 'void',
                                                    'x-component': 'Grid.Col',
                                                    'x-app-version': '1.2.11-alpha',
                                                    properties: {
                                                      ojcfptdk0c0: {
                                                        _isJSONSchemaObject: true,
                                                        version: '2.0',
                                                        type: 'void',
                                                        'x-acl-action-props': {
                                                          skipScopeCheck: true,
                                                        },
                                                        'x-acl-action': 'treeCollection:create',
                                                        'x-decorator': 'FormBlockProvider',
                                                        'x-use-decorator-props': 'useCreateFormBlockDecoratorProps',
                                                        'x-decorator-props': {
                                                          dataSource: 'main',
                                                          collection: 'treeCollection',
                                                        },
                                                        'x-toolbar': 'BlockSchemaToolbar',
                                                        'x-settings': 'blockSettings:createForm',
                                                        'x-component': 'CardItem',
                                                        'x-app-version': '1.2.11-alpha',
                                                        properties: {
                                                          etmgtwb4474: {
                                                            _isJSONSchemaObject: true,
                                                            version: '2.0',
                                                            type: 'void',
                                                            'x-component': 'FormV2',
                                                            'x-use-component-props': 'useCreateFormBlockProps',
                                                            'x-app-version': '1.2.11-alpha',
                                                            properties: {
                                                              grid: {
                                                                _isJSONSchemaObject: true,
                                                                version: '2.0',
                                                                type: 'void',
                                                                'x-component': 'Grid',
                                                                'x-initializer': 'form:configureFields',
                                                                'x-app-version': '1.2.11-alpha',
                                                                'x-uid': 'qyfkgumnv90',
                                                                'x-async': false,
                                                                'x-index': 1,
                                                              },
                                                              zrbty8toodw: {
                                                                _isJSONSchemaObject: true,
                                                                version: '2.0',
                                                                type: 'void',
                                                                'x-initializer': 'createForm:configureActions',
                                                                'x-component': 'ActionBar',
                                                                'x-component-props': {
                                                                  layout: 'one-column',
                                                                },
                                                                'x-app-version': '1.2.11-alpha',
                                                                properties: {
                                                                  kpw3o1spzj1: {
                                                                    _isJSONSchemaObject: true,
                                                                    version: '2.0',
                                                                    title: '{{ t("Submit") }}',
                                                                    'x-action': 'submit',
                                                                    'x-component': 'Action',
                                                                    'x-use-component-props': 'useCreateActionProps',
                                                                    'x-toolbar': 'ActionSchemaToolbar',
                                                                    'x-settings': 'actionSettings:createSubmit',
                                                                    'x-component-props': {
                                                                      type: 'primary',
                                                                      htmlType: 'submit',
                                                                    },
                                                                    'x-action-settings': {
                                                                      triggerWorkflows: [],
                                                                    },
                                                                    type: 'void',
                                                                    'x-app-version': '1.2.11-alpha',
                                                                    'x-uid': 'nrk908wqbts',
                                                                    'x-async': false,
                                                                    'x-index': 1,
                                                                  },
                                                                },
                                                                'x-uid': 'igr9k3h7t7k',
                                                                'x-async': false,
                                                                'x-index': 2,
                                                              },
                                                            },
                                                            'x-uid': 'ma5rlhv9dum',
                                                            'x-async': false,
                                                            'x-index': 1,
                                                          },
                                                        },
                                                        'x-uid': '0wnvhgf9n8d',
                                                        'x-async': false,
                                                        'x-index': 1,
                                                      },
                                                    },
                                                    'x-uid': 'e35bul8clzk',
                                                    'x-async': false,
                                                    'x-index': 1,
                                                  },
                                                },
                                                'x-uid': 'kq2ogpqu4br',
                                                'x-async': false,
                                                'x-index': 1,
                                              },
                                            },
                                            'x-uid': 'fhwssrh6vew',
                                            'x-async': false,
                                            'x-index': 1,
                                          },
                                        },
                                        'x-uid': 'k1qre6axckx',
                                        'x-async': false,
                                        'x-index': 1,
                                      },
                                    },
                                    'x-uid': '8zoopsn9t1c',
                                    'x-async': false,
                                    'x-index': 1,
                                  },
                                },
                                'x-uid': 'v0b2ve58b9n',
                                'x-async': false,
                                'x-index': 1,
                              },
                            },
                            'x-uid': '0oy33akilo9',
                            'x-async': false,
                            'x-index': 1,
                          },
                        },
                        'x-uid': 'moycl7oeq4d',
                        'x-async': false,
                      },
                      hls18lynxej: {
                        _isJSONSchemaObject: true,
                        version: '2.0',
                        type: 'array',
                        'x-initializer': 'table:configureColumns',
                        'x-component': 'TableV2',
                        'x-component-props': {
                          rowKey: 'id',
                          rowSelection: {
                            type: 'checkbox',
                          },
                          useProps: '{{ useTableBlockProps }}',
                        },
                        'x-index': 2,
                        properties: {
                          actions: {
                            _isJSONSchemaObject: true,
                            version: '2.0',
                            type: 'void',
                            title: '{{ t("Actions") }}',
                            'x-action-column': 'actions',
                            'x-decorator': 'TableV2.Column.ActionBar',
                            'x-component': 'TableV2.Column',
                            'x-designer': 'TableV2.ActionColumnDesigner',
                            'x-initializer': 'table:configureItemActions',
                            'x-index': 1,
                            properties: {
                              actions: {
                                _isJSONSchemaObject: true,
                                version: '2.0',
                                type: 'void',
                                'x-decorator': 'DndContext',
                                'x-component': 'Space',
                                'x-component-props': {
                                  split: '|',
                                },
                                'x-index': 1,
                                properties: {
                                  gc1mzfhtmdl: {
                                    'x-uid': '6vxfbkfht31',
                                    _isJSONSchemaObject: true,
                                    version: '2.0',
                                    type: 'void',
                                    title: '{{ t("Add child") }}',
                                    'x-action': 'create',
                                    'x-toolbar': 'ActionSchemaToolbar',
                                    'x-settings': 'actionSettings:addChild',
                                    'x-component': 'Action.Link',
                                    'x-visible': '{{treeTable}}',
                                    'x-component-props': {
                                      openMode: 'drawer',
                                      type: 'link',
                                      addChild: true,
                                      style: {
                                        height: 'auto',
                                        lineHeight: 'normal',
                                      },
                                      component: 'CreateRecordAction',
                                    },
                                    'x-action-context': {
                                      dataSource: 'main',
                                      collection: 'treeCollection',
                                    },
                                    'x-decorator': 'ACLActionProvider',
                                    'x-designer-props': {
                                      linkageAction: true,
                                    },
                                    properties: {
                                      drawer: {
                                        _isJSONSchemaObject: true,
                                        version: '2.0',
                                        type: 'void',
                                        title: '{{ t("Add record") }}',
                                        'x-component': 'Action.Container',
                                        'x-component-props': {
                                          className: 'nb-action-popup',
                                        },
                                        properties: {
                                          tabs: {
                                            _isJSONSchemaObject: true,
                                            version: '2.0',
                                            type: 'void',
                                            'x-component': 'Tabs',
                                            'x-component-props': {},
                                            'x-initializer': 'popup:addTab',
                                            'x-initializer-props': {
                                              gridInitializer: 'popup:addNew:addBlock',
                                            },
                                            properties: {
                                              tab1: {
                                                _isJSONSchemaObject: true,
                                                version: '2.0',
                                                type: 'void',
                                                title: '{{t("Add new")}}',
                                                'x-component': 'Tabs.TabPane',
                                                'x-designer': 'Tabs.Designer',
                                                'x-component-props': {},
                                                properties: {
                                                  grid: {
                                                    _isJSONSchemaObject: true,
                                                    version: '2.0',
                                                    type: 'void',
                                                    'x-component': 'Grid',
                                                    'x-initializer': 'popup:addNew:addBlock',
                                                    properties: {
                                                      qbw17tsgocv: {
                                                        _isJSONSchemaObject: true,
                                                        version: '2.0',
                                                        type: 'void',
                                                        'x-component': 'Grid.Row',
                                                        'x-app-version': '1.2.11-alpha',
                                                        properties: {
                                                          '9bpqpmy2l8c': {
                                                            _isJSONSchemaObject: true,
                                                            version: '2.0',
                                                            type: 'void',
                                                            'x-component': 'Grid.Col',
                                                            'x-app-version': '1.2.11-alpha',
                                                            properties: {
                                                              yf0mn75iodr: {
                                                                _isJSONSchemaObject: true,
                                                                version: '2.0',
                                                                type: 'void',
                                                                'x-acl-action-props': {
                                                                  skipScopeCheck: true,
                                                                },
                                                                'x-acl-action': 'treeCollection:create',
                                                                'x-decorator': 'FormBlockProvider',
                                                                'x-use-decorator-props':
                                                                  'useCreateFormBlockDecoratorProps',
                                                                'x-decorator-props': {
                                                                  dataSource: 'main',
                                                                  collection: 'treeCollection',
                                                                },
                                                                'x-toolbar': 'BlockSchemaToolbar',
                                                                'x-settings': 'blockSettings:createForm',
                                                                'x-component': 'CardItem',
                                                                'x-app-version': '1.2.11-alpha',
                                                                properties: {
                                                                  vnb4zilj1s6: {
                                                                    _isJSONSchemaObject: true,
                                                                    version: '2.0',
                                                                    type: 'void',
                                                                    'x-component': 'FormV2',
                                                                    'x-use-component-props': 'useCreateFormBlockProps',
                                                                    'x-app-version': '1.2.11-alpha',
                                                                    properties: {
                                                                      grid: {
                                                                        _isJSONSchemaObject: true,
                                                                        version: '2.0',
                                                                        type: 'void',
                                                                        'x-component': 'Grid',
                                                                        'x-initializer': 'form:configureFields',
                                                                        'x-app-version': '1.2.11-alpha',
                                                                        properties: {
                                                                          '5bepa3nxiwi': {
                                                                            _isJSONSchemaObject: true,
                                                                            version: '2.0',
                                                                            type: 'void',
                                                                            'x-component': 'Grid.Row',
                                                                            'x-app-version': '1.2.11-alpha',
                                                                            properties: {
                                                                              '65hydfrna86': {
                                                                                _isJSONSchemaObject: true,
                                                                                version: '2.0',
                                                                                type: 'void',
                                                                                'x-component': 'Grid.Col',
                                                                                'x-app-version': '1.2.11-alpha',
                                                                                properties: {
                                                                                  parent: {
                                                                                    _isJSONSchemaObject: true,
                                                                                    version: '2.0',
                                                                                    type: 'string',
                                                                                    'x-toolbar':
                                                                                      'FormItemSchemaToolbar',
                                                                                    'x-settings':
                                                                                      'fieldSettings:FormItem',
                                                                                    'x-component': 'CollectionField',
                                                                                    'x-decorator': 'FormItem',
                                                                                    'x-collection-field':
                                                                                      'treeCollection.parent',
                                                                                    'x-component-props': {
                                                                                      fieldNames: {
                                                                                        label: 'id',
                                                                                        value: 'id',
                                                                                      },
                                                                                    },
                                                                                    'x-app-version': '1.2.11-alpha',
                                                                                    'x-uid': 'x0pqhzn0dfu',
                                                                                    'x-async': false,
                                                                                    'x-index': 1,
                                                                                  },
                                                                                },
                                                                                'x-uid': 'g1131ruon9u',
                                                                                'x-async': false,
                                                                                'x-index': 1,
                                                                              },
                                                                            },
                                                                            'x-uid': 't690n5j1if6',
                                                                            'x-async': false,
                                                                            'x-index': 1,
                                                                          },
                                                                        },
                                                                        'x-uid': 'nuf1hbm4uqf',
                                                                        'x-async': false,
                                                                        'x-index': 1,
                                                                      },
                                                                      vyza1c3iq0t: {
                                                                        _isJSONSchemaObject: true,
                                                                        version: '2.0',
                                                                        type: 'void',
                                                                        'x-initializer': 'createForm:configureActions',
                                                                        'x-component': 'ActionBar',
                                                                        'x-component-props': {
                                                                          layout: 'one-column',
                                                                        },
                                                                        'x-app-version': '1.2.11-alpha',
                                                                        properties: {
                                                                          zsf1ou7k1y1: {
                                                                            _isJSONSchemaObject: true,
                                                                            version: '2.0',
                                                                            title: '{{ t("Submit") }}',
                                                                            'x-action': 'submit',
                                                                            'x-component': 'Action',
                                                                            'x-use-component-props':
                                                                              'useCreateActionProps',
                                                                            'x-toolbar': 'ActionSchemaToolbar',
                                                                            'x-settings': 'actionSettings:createSubmit',
                                                                            'x-component-props': {
                                                                              type: 'primary',
                                                                              htmlType: 'submit',
                                                                            },
                                                                            'x-action-settings': {
                                                                              triggerWorkflows: [],
                                                                            },
                                                                            type: 'void',
                                                                            'x-app-version': '1.2.11-alpha',
                                                                            'x-uid': 'a2t0bdb0c23',
                                                                            'x-async': false,
                                                                            'x-index': 1,
                                                                          },
                                                                        },
                                                                        'x-uid': 'ddakb17iwlm',
                                                                        'x-async': false,
                                                                        'x-index': 2,
                                                                      },
                                                                    },
                                                                    'x-uid': 'vjd5wufu5l2',
                                                                    'x-async': false,
                                                                    'x-index': 1,
                                                                  },
                                                                },
                                                                'x-uid': 'ro5s0kuk1kq',
                                                                'x-async': false,
                                                                'x-index': 1,
                                                              },
                                                            },
                                                            'x-uid': '683qh1ldrxs',
                                                            'x-async': false,
                                                            'x-index': 1,
                                                          },
                                                        },
                                                        'x-uid': '31v1l2j2tfy',
                                                        'x-async': false,
                                                        'x-index': 1,
                                                      },
                                                    },
                                                    'x-uid': '1nd9ovqqned',
=======
                                                        'x-uid': 'r02zci8a2b9',
                                                        'x-async': false,
                                                        'x-index': 1,
                                                      },
                                                    },
                                                    'x-uid': 'h7944lifss1',
>>>>>>> 68f53f51
                                                    'x-async': false,
                                                    'x-index': 1,
                                                  },
                                                },
<<<<<<< HEAD
                                                'x-uid': '58hcwivcxbj',
=======
                                                'x-uid': 'folxpxboig0',
>>>>>>> 68f53f51
                                                'x-async': false,
                                                'x-index': 1,
                                              },
                                            },
<<<<<<< HEAD
                                            'x-uid': 'ahgw09yxsac',
=======
                                            'x-uid': 'lj3p0oeb0mp',
>>>>>>> 68f53f51
                                            'x-async': false,
                                            'x-index': 1,
                                          },
                                        },
<<<<<<< HEAD
                                        'x-uid': '08m47skufh8',
=======
                                        'x-uid': '0tl5555ulg9',
>>>>>>> 68f53f51
                                        'x-async': false,
                                        'x-index': 1,
                                      },
                                    },
<<<<<<< HEAD
                                    'x-async': false,
                                    'x-index': 1,
                                  },
                                },
                                'x-uid': 'umteghuduih',
                                'x-async': false,
                              },
                            },
                            'x-uid': 'epu2ma0vdqt',
                            'x-async': false,
                          },
                        },
                        'x-uid': 'sv212245quv',
                        'x-async': false,
                      },
                    },
                  },
                },
                'x-uid': '4rxdrz9ssqx',
                'x-async': false,
              },
            },
            'x-uid': 'ectsxs7va4s',
            'x-async': false,
          },
        },
        'x-uid': 'lvmtg2dpaob',
        'x-async': false,
      },
    },
    'x-uid': '3fgd1qvr2x0',
    'x-async': true,
  },
};
export const differentURL_DifferentPopupContent = {
  pageSchema: {
    _isJSONSchemaObject: true,
    version: '2.0',
    type: 'void',
    'x-component': 'Page',
    properties: {
      xlwpsefi0rw: {
        _isJSONSchemaObject: true,
        version: '2.0',
        type: 'void',
        'x-component': 'Grid',
        'x-initializer': 'page:addBlock',
        properties: {
          '5ppc11ecj4o': {
=======
                                    'x-uid': 'layx1foi3xz',
                                    'x-async': false,
                                  },
                                },
                                'x-uid': '084q5ucj2hg',
                                'x-async': false,
                                'x-index': 1,
                              },
                            },
                            'x-uid': 'uag0rx0s4j3',
                            'x-async': false,
                            'x-index': 2,
                          },
                        },
                        'x-uid': 'rf2ulrqfw0r',
                        'x-async': false,
                      },
                    },
                    'x-uid': 'd7c6p0kxuga',
                    'x-async': false,
                  },
                },
                'x-uid': 'ufl6l2izdx8',
                'x-async': false,
              },
            },
            'x-uid': 'o2nc3g5be81',
            'x-async': false,
          },
          maf7gojs1zc: {
>>>>>>> 68f53f51
            _isJSONSchemaObject: true,
            version: '2.0',
            type: 'void',
            'x-component': 'Grid.Row',
<<<<<<< HEAD
            'x-app-version': '1.2.11-alpha',
            properties: {
              '6m75zwnvf57': {
=======
            'x-app-version': '1.2.12-alpha',
            'x-index': 2,
            properties: {
              '6trihtcvyik': {
>>>>>>> 68f53f51
                _isJSONSchemaObject: true,
                version: '2.0',
                type: 'void',
                'x-component': 'Grid.Col',
<<<<<<< HEAD
                'x-app-version': '1.2.11-alpha',
                properties: {
                  y4j5sib2mj7: {
=======
                'x-app-version': '1.2.12-alpha',
                'x-index': 1,
                properties: {
                  wjj8dg4gupk: {
>>>>>>> 68f53f51
                    _isJSONSchemaObject: true,
                    version: '2.0',
                    type: 'void',
                    'x-decorator': 'TableBlockProvider',
<<<<<<< HEAD
                    'x-acl-action': 'users:list',
                    'x-use-decorator-props': 'useTableBlockDecoratorProps',
                    'x-decorator-props': {
                      collection: 'users',
=======
                    'x-acl-action': 'roles:list',
                    'x-use-decorator-props': 'useTableBlockDecoratorProps',
                    'x-decorator-props': {
                      collection: 'roles',
>>>>>>> 68f53f51
                      dataSource: 'main',
                      action: 'list',
                      params: {
                        pageSize: 20,
                      },
<<<<<<< HEAD
                      rowKey: 'id',
=======
                      rowKey: 'name',
>>>>>>> 68f53f51
                      showIndex: true,
                      dragSort: false,
                    },
                    'x-toolbar': 'BlockSchemaToolbar',
                    'x-settings': 'blockSettings:table',
                    'x-component': 'CardItem',
                    'x-filter-targets': [],
<<<<<<< HEAD
                    'x-app-version': '1.2.11-alpha',
=======
                    'x-app-version': '1.2.12-alpha',
                    'x-component-props': {
                      title: '普通区块的模板，不能用于创建关系区块',
                    },
                    'x-index': 1,
>>>>>>> 68f53f51
                    properties: {
                      actions: {
                        _isJSONSchemaObject: true,
                        version: '2.0',
                        type: 'void',
                        'x-initializer': 'table:configureActions',
                        'x-component': 'ActionBar',
                        'x-component-props': {
                          style: {
                            marginBottom: 'var(--nb-spacing)',
                          },
                        },
<<<<<<< HEAD
                        'x-app-version': '1.2.11-alpha',
                        'x-uid': '1v5mhoefk6r',
                        'x-async': false,
                        'x-index': 1,
                      },
                      gnksak514yy: {
=======
                        'x-app-version': '1.2.12-alpha',
                        'x-index': 1,
                        'x-uid': '93zayim5y7t',
                        'x-async': false,
                      },
                      '1uuqwvjlji9': {
>>>>>>> 68f53f51
                        _isJSONSchemaObject: true,
                        version: '2.0',
                        type: 'array',
                        'x-initializer': 'table:configureColumns',
                        'x-component': 'TableV2',
                        'x-use-component-props': 'useTableBlockProps',
                        'x-component-props': {
                          rowKey: 'id',
                          rowSelection: {
                            type: 'checkbox',
                          },
                        },
<<<<<<< HEAD
                        'x-app-version': '1.2.11-alpha',
=======
                        'x-app-version': '1.2.12-alpha',
                        'x-index': 2,
>>>>>>> 68f53f51
                        properties: {
                          actions: {
                            _isJSONSchemaObject: true,
                            version: '2.0',
                            type: 'void',
                            title: '{{ t("Actions") }}',
                            'x-action-column': 'actions',
                            'x-decorator': 'TableV2.Column.ActionBar',
                            'x-component': 'TableV2.Column',
                            'x-toolbar': 'TableColumnSchemaToolbar',
                            'x-initializer': 'table:configureItemActions',
                            'x-settings': 'fieldSettings:TableColumn',
                            'x-toolbar-props': {
                              initializer: 'table:configureItemActions',
                            },
<<<<<<< HEAD
                            'x-app-version': '1.2.11-alpha',
                            properties: {
                              blcb280on5l: {
=======
                            'x-app-version': '1.2.12-alpha',
                            'x-index': 1,
                            properties: {
                              '5n2lezgtg4q': {
>>>>>>> 68f53f51
                                _isJSONSchemaObject: true,
                                version: '2.0',
                                type: 'void',
                                'x-decorator': 'DndContext',
                                'x-component': 'Space',
                                'x-component-props': {
                                  split: '|',
                                },
<<<<<<< HEAD
                                'x-app-version': '1.2.11-alpha',
                                'x-uid': 'bigkwfds2y0',
                                'x-async': false,
                                'x-index': 1,
                              },
                            },
                            'x-uid': 'p7sl3dgapk4',
                            'x-async': false,
                            'x-index': 1,
                          },
                          lpmbjh4vu7z: {
                            _isJSONSchemaObject: true,
                            version: '2.0',
                            type: 'void',
                            'x-decorator': 'TableV2.Column.Decorator',
                            'x-toolbar': 'TableColumnSchemaToolbar',
                            'x-settings': 'fieldSettings:TableColumn',
                            'x-component': 'TableV2.Column',
                            'x-app-version': '1.2.11-alpha',
                            properties: {
                              roles: {
                                'x-uid': 'y607x1mlam5',
                                _isJSONSchemaObject: true,
                                version: '2.0',
                                'x-collection-field': 'users.roles',
                                'x-component': 'CollectionField',
                                'x-component-props': {
                                  fieldNames: {
                                    value: 'name',
                                    label: 'name',
                                  },
                                  ellipsis: true,
                                  size: 'small',
                                },
                                'x-read-pretty': true,
                                'x-decorator': null,
                                'x-decorator-props': {
                                  labelStyle: {
                                    display: 'none',
                                  },
                                },
                                'x-app-version': '1.2.11-alpha',
                                'x-action-context': {
                                  dataSource: 'main',
                                  association: 'users.roles',
                                },
                                properties: {
                                  nyz6eol31kg: {
                                    _isJSONSchemaObject: true,
                                    version: '2.0',
                                    type: 'void',
                                    title: '{{ t("View record") }}',
                                    'x-component': 'AssociationField.Viewer',
                                    'x-component-props': {
                                      className: 'nb-action-popup',
                                    },
                                    'x-index': 1,
                                    'x-app-version': '1.2.11-alpha',
                                    properties: {
                                      tabs: {
                                        _isJSONSchemaObject: true,
                                        version: '2.0',
                                        type: 'void',
                                        'x-component': 'Tabs',
                                        'x-component-props': {},
                                        'x-initializer': 'popup:addTab',
                                        'x-app-version': '1.2.11-alpha',
                                        properties: {
                                          tab1: {
                                            _isJSONSchemaObject: true,
                                            version: '2.0',
                                            type: 'void',
                                            title: '{{t("Details")}}',
                                            'x-component': 'Tabs.TabPane',
                                            'x-designer': 'Tabs.Designer',
                                            'x-component-props': {},
                                            'x-app-version': '1.2.11-alpha',
                                            properties: {
                                              grid: {
                                                _isJSONSchemaObject: true,
                                                version: '2.0',
                                                type: 'void',
                                                'x-component': 'Grid',
                                                'x-initializer': 'popup:common:addBlock',
                                                'x-app-version': '1.2.11-alpha',
                                                properties: {
                                                  wptknu6oaiw: {
                                                    _isJSONSchemaObject: true,
                                                    version: '2.0',
                                                    type: 'void',
                                                    'x-component': 'Grid.Row',
                                                    'x-app-version': '1.2.11-alpha',
                                                    properties: {
                                                      '4o0w0ra5udx': {
                                                        _isJSONSchemaObject: true,
                                                        version: '2.0',
                                                        type: 'void',
                                                        'x-component': 'Grid.Col',
                                                        'x-app-version': '1.2.11-alpha',
                                                        properties: {
                                                          ons7cm6wx74: {
                                                            _isJSONSchemaObject: true,
                                                            version: '2.0',
                                                            type: 'void',
                                                            'x-acl-action': 'users.roles:get',
                                                            'x-decorator': 'DetailsBlockProvider',
                                                            'x-use-decorator-props': 'useDetailsDecoratorProps',
                                                            'x-decorator-props': {
                                                              dataSource: 'main',
                                                              association: 'users.roles',
                                                              readPretty: true,
                                                              action: 'get',
                                                            },
                                                            'x-toolbar': 'BlockSchemaToolbar',
                                                            'x-settings': 'blockSettings:details',
                                                            'x-component': 'CardItem',
                                                            'x-is-current': true,
                                                            'x-app-version': '1.2.11-alpha',
                                                            properties: {
                                                              hn9oo2pqzdg: {
                                                                _isJSONSchemaObject: true,
                                                                version: '2.0',
                                                                type: 'void',
                                                                'x-component': 'Details',
                                                                'x-read-pretty': true,
                                                                'x-use-component-props': 'useDetailsProps',
                                                                'x-app-version': '1.2.11-alpha',
                                                                properties: {
                                                                  '44jhb7929ge': {
                                                                    _isJSONSchemaObject: true,
                                                                    version: '2.0',
                                                                    type: 'void',
                                                                    'x-initializer': 'details:configureActions',
                                                                    'x-component': 'ActionBar',
                                                                    'x-component-props': {
                                                                      style: {
                                                                        marginBottom: 24,
                                                                      },
                                                                    },
                                                                    'x-app-version': '1.2.11-alpha',
                                                                    'x-uid': 'p9w2xkmyiqz',
                                                                    'x-async': false,
                                                                    'x-index': 1,
                                                                  },
                                                                  grid: {
                                                                    _isJSONSchemaObject: true,
                                                                    version: '2.0',
                                                                    type: 'void',
                                                                    'x-component': 'Grid',
                                                                    'x-initializer': 'details:configureFields',
                                                                    'x-app-version': '1.2.11-alpha',
                                                                    properties: {
                                                                      qz72rmz3j7a: {
                                                                        _isJSONSchemaObject: true,
                                                                        version: '2.0',
                                                                        type: 'void',
                                                                        'x-component': 'Grid.Row',
                                                                        'x-app-version': '1.2.11-alpha',
                                                                        properties: {
                                                                          ymlwg8c019i: {
                                                                            _isJSONSchemaObject: true,
                                                                            version: '2.0',
                                                                            type: 'void',
                                                                            'x-component': 'Grid.Col',
                                                                            'x-app-version': '1.2.11-alpha',
                                                                            properties: {
                                                                              title: {
                                                                                _isJSONSchemaObject: true,
                                                                                version: '2.0',
                                                                                type: 'string',
                                                                                'x-toolbar': 'FormItemSchemaToolbar',
                                                                                'x-settings': 'fieldSettings:FormItem',
                                                                                'x-component': 'CollectionField',
                                                                                'x-decorator': 'FormItem',
                                                                                'x-collection-field': 'roles.title',
                                                                                'x-component-props': {},
                                                                                'x-app-version': '1.2.11-alpha',
                                                                                'x-uid': 'b0i1l8qjki2',
                                                                                'x-async': false,
                                                                                'x-index': 1,
                                                                              },
                                                                            },
                                                                            'x-uid': 'tmlen2jdqtz',
                                                                            'x-async': false,
                                                                            'x-index': 1,
                                                                          },
                                                                        },
                                                                        'x-uid': 'q4qla1h0ciz',
                                                                        'x-async': false,
                                                                        'x-index': 2,
                                                                      },
                                                                    },
                                                                    'x-uid': 't5lhb9lyqzd',
                                                                    'x-async': false,
                                                                    'x-index': 2,
                                                                  },
                                                                },
                                                                'x-uid': 'qzkb571h6au',
                                                                'x-async': false,
                                                                'x-index': 1,
                                                              },
                                                            },
                                                            'x-uid': 'ec3pjx5jdgh',
                                                            'x-async': false,
                                                            'x-index': 1,
                                                          },
                                                        },
                                                        'x-uid': 'tjzydiqwzei',
                                                        'x-async': false,
                                                        'x-index': 1,
                                                      },
                                                    },
                                                    'x-uid': 'xn2ojcclhdb',
                                                    'x-async': false,
                                                    'x-index': 1,
                                                  },
                                                },
                                                'x-uid': 'zj95rvpdl8m',
                                                'x-async': false,
                                                'x-index': 1,
                                              },
                                            },
                                            'x-uid': 'yd9r3rwzqz9',
                                            'x-async': false,
                                            'x-index': 1,
                                          },
                                        },
                                        'x-uid': 'hlyzt008fie',
                                        'x-async': false,
                                        'x-index': 1,
                                      },
                                    },
                                    'x-uid': 'hovitmmznab',
                                    'x-async': false,
                                  },
                                },
                                'x-async': false,
                                'x-index': 1,
                              },
                            },
                            'x-uid': '1es2wdkd7wf',
                            'x-async': false,
                            'x-index': 2,
                          },
                        },
                        'x-uid': 'nt8zdcc6ip8',
                        'x-async': false,
                        'x-index': 2,
                      },
                    },
                    'x-uid': 'gqxvz4sro7p',
                    'x-async': false,
                    'x-index': 1,
                  },
                },
                'x-uid': 'yuemdlkv69p',
                'x-async': false,
                'x-index': 1,
              },
            },
            'x-uid': '3e20t3pao9u',
            'x-async': false,
            'x-index': 1,
          },
        },
        'x-uid': 'fgis7ejmluj',
        'x-async': false,
        'x-index': 1,
      },
    },
    'x-uid': 't8y55nmqpqt',
    'x-async': true,
    'x-index': 1,
=======
                                'x-app-version': '1.2.12-alpha',
                                'x-index': 1,
                                'x-uid': 't9o0l4b3jjf',
                                'x-async': false,
                              },
                            },
                            'x-uid': '834ecrjnrz7',
                            'x-async': false,
                          },
                        },
                        'x-uid': '9argmfxe42w',
                        'x-async': false,
                      },
                    },
                    'x-uid': 'bakwhqmelgh',
                    'x-async': false,
                  },
                },
                'x-uid': 't5tifk4xmwz',
                'x-async': false,
              },
            },
            'x-uid': 'g8r6sibh2yq',
            'x-async': false,
          },
        },
        'x-uid': 'j0lfty8wr99',
        'x-async': false,
      },
    },
    'x-uid': 'mratid7w4zu',
    'x-async': true,
>>>>>>> 68f53f51
  },
};<|MERGE_RESOLUTION|>--- conflicted
+++ resolved
@@ -3830,67 +3830,42 @@
     },
   },
 };
-<<<<<<< HEAD
-export const testingWithPageMode = {
-=======
+
 export const ordinaryBlockTemplatesCannotBeUsedToCreateAssociationBlocksAndViceVersa = {
->>>>>>> 68f53f51
   pageSchema: {
     _isJSONSchemaObject: true,
     version: '2.0',
     type: 'void',
     'x-component': 'Page',
-<<<<<<< HEAD
-    properties: {
-      '4hkzwf7xiwx': {
-=======
     'x-app-version': '1.2.12-alpha',
     'x-index': 1,
     properties: {
       vp18xr4s94r: {
->>>>>>> 68f53f51
         _isJSONSchemaObject: true,
         version: '2.0',
         type: 'void',
         'x-component': 'Grid',
         'x-initializer': 'page:addBlock',
-<<<<<<< HEAD
-        properties: {
-          '8876jkmbc0j': {
-=======
         'x-app-version': '1.2.12-alpha',
         'x-index': 1,
         properties: {
           '48xijrvwe7f': {
->>>>>>> 68f53f51
             _isJSONSchemaObject: true,
             version: '2.0',
             type: 'void',
             'x-component': 'Grid.Row',
-<<<<<<< HEAD
-            'x-app-version': '1.2.8-alpha',
-            properties: {
-              '8hg0vhy0tz0': {
-=======
             'x-app-version': '1.2.12-alpha',
             'x-index': 1,
             properties: {
               a01jv0ma085: {
->>>>>>> 68f53f51
                 _isJSONSchemaObject: true,
                 version: '2.0',
                 type: 'void',
                 'x-component': 'Grid.Col',
-<<<<<<< HEAD
-                'x-app-version': '1.2.8-alpha',
-                properties: {
-                  ejbnvzcacpb: {
-=======
                 'x-app-version': '1.2.12-alpha',
                 'x-index': 1,
                 properties: {
                   nkjq9mnwl3t: {
->>>>>>> 68f53f51
                     _isJSONSchemaObject: true,
                     version: '2.0',
                     type: 'void',
@@ -3912,12 +3887,8 @@
                     'x-settings': 'blockSettings:table',
                     'x-component': 'CardItem',
                     'x-filter-targets': [],
-<<<<<<< HEAD
-                    'x-app-version': '1.2.8-alpha',
-=======
                     'x-app-version': '1.2.12-alpha',
                     'x-index': 1,
->>>>>>> 68f53f51
                     properties: {
                       actions: {
                         _isJSONSchemaObject: true,
@@ -3930,21 +3901,12 @@
                             marginBottom: 'var(--nb-spacing)',
                           },
                         },
-<<<<<<< HEAD
-                        'x-app-version': '1.2.8-alpha',
-                        'x-uid': 'hb16vet3e9h',
-                        'x-async': false,
-                        'x-index': 1,
-                      },
-                      b1fkx7l3lqk: {
-=======
                         'x-app-version': '1.2.12-alpha',
                         'x-index': 1,
                         'x-uid': 'lo4ajp7tg96',
                         'x-async': false,
                       },
                       r6045g8do83: {
->>>>>>> 68f53f51
                         _isJSONSchemaObject: true,
                         version: '2.0',
                         type: 'array',
@@ -3957,12 +3919,8 @@
                             type: 'checkbox',
                           },
                         },
-<<<<<<< HEAD
-                        'x-app-version': '1.2.8-alpha',
-=======
                         'x-app-version': '1.2.12-alpha',
                         'x-index': 2,
->>>>>>> 68f53f51
                         properties: {
                           actions: {
                             _isJSONSchemaObject: true,
@@ -3978,16 +3936,10 @@
                             'x-toolbar-props': {
                               initializer: 'table:configureItemActions',
                             },
-<<<<<<< HEAD
-                            'x-app-version': '1.2.8-alpha',
-                            properties: {
-                              '9d3q7flbesh': {
-=======
                             'x-app-version': '1.2.12-alpha',
                             'x-index': 1,
                             properties: {
                               kw1qyuhqrnx: {
->>>>>>> 68f53f51
                                 _isJSONSchemaObject: true,
                                 version: '2.0',
                                 type: 'void',
@@ -3996,16 +3948,6 @@
                                 'x-component-props': {
                                   split: '|',
                                 },
-<<<<<<< HEAD
-                                'x-app-version': '1.2.8-alpha',
-                                properties: {
-                                  md90hk6dgga: {
-                                    'x-uid': 'ud03p691p2i',
-                                    _isJSONSchemaObject: true,
-                                    version: '2.0',
-                                    type: 'void',
-                                    title: 'View record',
-=======
                                 'x-app-version': '1.2.12-alpha',
                                 'x-index': 1,
                                 properties: {
@@ -4014,27 +3956,18 @@
                                     version: '2.0',
                                     type: 'void',
                                     title: '{{ t("View") }}',
->>>>>>> 68f53f51
                                     'x-action': 'view',
                                     'x-toolbar': 'ActionSchemaToolbar',
                                     'x-settings': 'actionSettings:view',
                                     'x-component': 'Action.Link',
                                     'x-component-props': {
                                       openMode: 'drawer',
-<<<<<<< HEAD
-                                      iconColor: '#1677FF',
-                                      danger: false,
-=======
->>>>>>> 68f53f51
                                     },
                                     'x-decorator': 'ACLActionProvider',
                                     'x-designer-props': {
                                       linkageAction: true,
                                     },
-<<<<<<< HEAD
-=======
                                     'x-index': 1,
->>>>>>> 68f53f51
                                     properties: {
                                       drawer: {
                                         _isJSONSchemaObject: true,
@@ -4045,10 +3978,7 @@
                                         'x-component-props': {
                                           className: 'nb-action-popup',
                                         },
-<<<<<<< HEAD
-=======
                                         'x-index': 1,
->>>>>>> 68f53f51
                                         properties: {
                                           tabs: {
                                             _isJSONSchemaObject: true,
@@ -4057,10 +3987,7 @@
                                             'x-component': 'Tabs',
                                             'x-component-props': {},
                                             'x-initializer': 'popup:addTab',
-<<<<<<< HEAD
-=======
                                             'x-index': 1,
->>>>>>> 68f53f51
                                             properties: {
                                               tab1: {
                                                 _isJSONSchemaObject: true,
@@ -4070,10 +3997,7 @@
                                                 'x-component': 'Tabs.TabPane',
                                                 'x-designer': 'Tabs.Designer',
                                                 'x-component-props': {},
-<<<<<<< HEAD
-=======
                                                 'x-index': 1,
->>>>>>> 68f53f51
                                                 properties: {
                                                   grid: {
                                                     _isJSONSchemaObject: true,
@@ -4081,158 +4005,21 @@
                                                     type: 'void',
                                                     'x-component': 'Grid',
                                                     'x-initializer': 'popup:common:addBlock',
-<<<<<<< HEAD
-                                                    properties: {
-                                                      sl3cha2cvm9: {
-=======
                                                     'x-index': 1,
                                                     properties: {
                                                       '1pwkkpqufg4': {
->>>>>>> 68f53f51
                                                         _isJSONSchemaObject: true,
                                                         version: '2.0',
                                                         type: 'void',
                                                         'x-component': 'Grid.Row',
-<<<<<<< HEAD
-                                                        'x-app-version': '1.2.8-alpha',
-                                                        properties: {
-                                                          efcxs5deb11: {
-=======
                                                         'x-app-version': '1.2.12-alpha',
                                                         'x-index': 1,
                                                         properties: {
                                                           '410gicqpds5': {
->>>>>>> 68f53f51
                                                             _isJSONSchemaObject: true,
                                                             version: '2.0',
                                                             type: 'void',
                                                             'x-component': 'Grid.Col',
-<<<<<<< HEAD
-                                                            'x-app-version': '1.2.8-alpha',
-                                                            properties: {
-                                                              cq3c4x58uv8: {
-                                                                'x-uid': '48ndgvjusx0',
-                                                                _isJSONSchemaObject: true,
-                                                                version: '2.0',
-                                                                type: 'void',
-                                                                'x-acl-action': 'users:get',
-                                                                'x-decorator': 'DetailsBlockProvider',
-                                                                'x-use-decorator-props': 'useDetailsDecoratorProps',
-                                                                'x-decorator-props': {
-                                                                  dataSource: 'main',
-                                                                  collection: 'users',
-                                                                  readPretty: true,
-                                                                  action: 'get',
-                                                                },
-                                                                'x-toolbar': 'BlockSchemaToolbar',
-                                                                'x-settings': 'blockSettings:details',
-                                                                'x-component': 'CardItem',
-                                                                'x-app-version': '1.2.8-alpha',
-                                                                'x-component-props': {
-                                                                  title: 'Details',
-                                                                },
-                                                                properties: {
-                                                                  qzudlhn0oci: {
-                                                                    _isJSONSchemaObject: true,
-                                                                    version: '2.0',
-                                                                    type: 'void',
-                                                                    'x-component': 'Details',
-                                                                    'x-read-pretty': true,
-                                                                    'x-use-component-props': 'useDetailsProps',
-                                                                    'x-app-version': '1.2.8-alpha',
-                                                                    properties: {
-                                                                      hhuvprt9qkx: {
-                                                                        _isJSONSchemaObject: true,
-                                                                        version: '2.0',
-                                                                        type: 'void',
-                                                                        'x-initializer': 'details:configureActions',
-                                                                        'x-component': 'ActionBar',
-                                                                        'x-component-props': {
-                                                                          style: {
-                                                                            marginBottom: 24,
-                                                                          },
-                                                                        },
-                                                                        'x-app-version': '1.2.8-alpha',
-                                                                        'x-uid': 't532hppuhhd',
-                                                                        'x-async': false,
-                                                                        'x-index': 1,
-                                                                      },
-                                                                      grid: {
-                                                                        _isJSONSchemaObject: true,
-                                                                        version: '2.0',
-                                                                        type: 'void',
-                                                                        'x-component': 'Grid',
-                                                                        'x-initializer': 'details:configureFields',
-                                                                        'x-app-version': '1.2.8-alpha',
-                                                                        properties: {
-                                                                          rcqh876sdp3: {
-                                                                            _isJSONSchemaObject: true,
-                                                                            version: '2.0',
-                                                                            type: 'void',
-                                                                            'x-component': 'Grid.Row',
-                                                                            'x-app-version': '1.2.8-alpha',
-                                                                            properties: {
-                                                                              '399yhxj2n3k': {
-                                                                                _isJSONSchemaObject: true,
-                                                                                version: '2.0',
-                                                                                type: 'void',
-                                                                                'x-component': 'Grid.Col',
-                                                                                'x-app-version': '1.2.8-alpha',
-                                                                                properties: {
-                                                                                  nickname: {
-                                                                                    _isJSONSchemaObject: true,
-                                                                                    version: '2.0',
-                                                                                    type: 'string',
-                                                                                    'x-toolbar':
-                                                                                      'FormItemSchemaToolbar',
-                                                                                    'x-settings':
-                                                                                      'fieldSettings:FormItem',
-                                                                                    'x-component': 'CollectionField',
-                                                                                    'x-decorator': 'FormItem',
-                                                                                    'x-collection-field':
-                                                                                      'users.nickname',
-                                                                                    'x-component-props': {},
-                                                                                    'x-app-version': '1.2.8-alpha',
-                                                                                    'x-uid': '0jxfoc7hndh',
-                                                                                    'x-async': false,
-                                                                                    'x-index': 1,
-                                                                                  },
-                                                                                },
-                                                                                'x-uid': '4qljzi4ndyv',
-                                                                                'x-async': false,
-                                                                                'x-index': 1,
-                                                                              },
-                                                                            },
-                                                                            'x-uid': 'ne81cyfsbjb',
-                                                                            'x-async': false,
-                                                                            'x-index': 1,
-                                                                          },
-                                                                        },
-                                                                        'x-uid': 'hk6i6c12h3i',
-                                                                        'x-async': false,
-                                                                        'x-index': 2,
-                                                                      },
-                                                                    },
-                                                                    'x-uid': 'ztg6637y1ne',
-                                                                    'x-async': false,
-                                                                    'x-index': 1,
-                                                                  },
-                                                                },
-                                                                'x-async': false,
-                                                                'x-index': 1,
-                                                              },
-                                                            },
-                                                            'x-uid': '9adrj3pcevi',
-                                                            'x-async': false,
-                                                            'x-index': 1,
-                                                          },
-                                                        },
-                                                        'x-uid': 'cl10ahmo9by',
-                                                        'x-async': false,
-                                                        'x-index': 1,
-                                                      },
-                                                      ldd6v9tyucb: {
-=======
                                                             'x-app-version': '1.2.12-alpha',
                                                             'x-index': 1,
                                                             properties: {
@@ -4348,36 +4135,22 @@
                                                         'x-async': false,
                                                       },
                                                       r3lzmtigz5q: {
->>>>>>> 68f53f51
                                                         _isJSONSchemaObject: true,
                                                         version: '2.0',
                                                         type: 'void',
                                                         'x-component': 'Grid.Row',
-<<<<<<< HEAD
-                                                        'x-app-version': '1.2.8-alpha',
-                                                        properties: {
-                                                          pstw5adsq5o: {
-=======
                                                         'x-app-version': '1.2.12-alpha',
                                                         'x-index': 2,
                                                         properties: {
                                                           rmopf61sxaz: {
->>>>>>> 68f53f51
                                                             _isJSONSchemaObject: true,
                                                             version: '2.0',
                                                             type: 'void',
                                                             'x-component': 'Grid.Col',
-<<<<<<< HEAD
-                                                            'x-app-version': '1.2.8-alpha',
-                                                            properties: {
-                                                              zz234wka6vz: {
-                                                                'x-uid': 'te1we7isnhz',
-=======
                                                             'x-app-version': '1.2.12-alpha',
                                                             'x-index': 1,
                                                             properties: {
                                                               '03ilzp6slqk': {
->>>>>>> 68f53f51
                                                                 _isJSONSchemaObject: true,
                                                                 version: '2.0',
                                                                 type: 'void',
@@ -4397,14 +4170,6 @@
                                                                 'x-toolbar': 'BlockSchemaToolbar',
                                                                 'x-settings': 'blockSettings:detailsWithPagination',
                                                                 'x-component': 'CardItem',
-<<<<<<< HEAD
-                                                                'x-app-version': '1.2.8-alpha',
-                                                                'x-component-props': {
-                                                                  title: 'Association block',
-                                                                },
-                                                                properties: {
-                                                                  l9udri1zsv7: {
-=======
                                                                 'x-app-version': '1.2.12-alpha',
                                                                 'x-component-props': {
                                                                   title:
@@ -4413,7 +4178,6 @@
                                                                 'x-index': 1,
                                                                 properties: {
                                                                   cdskpgjl62l: {
->>>>>>> 68f53f51
                                                                     _isJSONSchemaObject: true,
                                                                     version: '2.0',
                                                                     type: 'void',
@@ -4421,16 +4185,10 @@
                                                                     'x-read-pretty': true,
                                                                     'x-use-component-props':
                                                                       'useDetailsWithPaginationProps',
-<<<<<<< HEAD
-                                                                    'x-app-version': '1.2.8-alpha',
-                                                                    properties: {
-                                                                      grvze9sdawq: {
-=======
                                                                     'x-app-version': '1.2.12-alpha',
                                                                     'x-index': 1,
                                                                     properties: {
                                                                       q8kra0mo3on: {
->>>>>>> 68f53f51
                                                                         _isJSONSchemaObject: true,
                                                                         version: '2.0',
                                                                         type: 'void',
@@ -4441,17 +4199,10 @@
                                                                             marginBottom: 24,
                                                                           },
                                                                         },
-<<<<<<< HEAD
-                                                                        'x-app-version': '1.2.8-alpha',
-                                                                        'x-uid': 'wk0gfg70k0c',
-                                                                        'x-async': false,
-                                                                        'x-index': 1,
-=======
                                                                         'x-app-version': '1.2.12-alpha',
                                                                         'x-index': 1,
                                                                         'x-uid': 'dbcwxoi2byj',
                                                                         'x-async': false,
->>>>>>> 68f53f51
                                                                       },
                                                                       grid: {
                                                                         _isJSONSchemaObject: true,
@@ -4459,60 +4210,10 @@
                                                                         type: 'void',
                                                                         'x-component': 'Grid',
                                                                         'x-initializer': 'details:configureFields',
-<<<<<<< HEAD
-                                                                        'x-app-version': '1.2.8-alpha',
-                                                                        properties: {
-                                                                          v8bvtnoja3x: {
-                                                                            _isJSONSchemaObject: true,
-                                                                            version: '2.0',
-                                                                            type: 'void',
-                                                                            'x-component': 'Grid.Row',
-                                                                            'x-app-version': '1.2.8-alpha',
-                                                                            properties: {
-                                                                              e2vli230fql: {
-                                                                                _isJSONSchemaObject: true,
-                                                                                version: '2.0',
-                                                                                type: 'void',
-                                                                                'x-component': 'Grid.Col',
-                                                                                'x-app-version': '1.2.8-alpha',
-                                                                                properties: {
-                                                                                  name: {
-                                                                                    _isJSONSchemaObject: true,
-                                                                                    version: '2.0',
-                                                                                    type: 'string',
-                                                                                    'x-toolbar':
-                                                                                      'FormItemSchemaToolbar',
-                                                                                    'x-settings':
-                                                                                      'fieldSettings:FormItem',
-                                                                                    'x-component': 'CollectionField',
-                                                                                    'x-decorator': 'FormItem',
-                                                                                    'x-collection-field': 'roles.name',
-                                                                                    'x-component-props': {},
-                                                                                    'x-app-version': '1.2.8-alpha',
-                                                                                    'x-uid': 'leeamsjfgqn',
-                                                                                    'x-async': false,
-                                                                                    'x-index': 1,
-                                                                                  },
-                                                                                },
-                                                                                'x-uid': 'usgby9v925w',
-                                                                                'x-async': false,
-                                                                                'x-index': 1,
-                                                                              },
-                                                                            },
-                                                                            'x-uid': '69c6wchsh5b',
-                                                                            'x-async': false,
-                                                                            'x-index': 1,
-                                                                          },
-                                                                        },
-                                                                        'x-uid': 'cfbf2ty6rhz',
-                                                                        'x-async': false,
-                                                                        'x-index': 2,
-=======
                                                                         'x-app-version': '1.2.12-alpha',
                                                                         'x-index': 2,
                                                                         'x-uid': 'gb7bawzlsa3',
                                                                         'x-async': false,
->>>>>>> 68f53f51
                                                                       },
                                                                       pagination: {
                                                                         _isJSONSchemaObject: true,
@@ -4521,62 +4222,6 @@
                                                                         'x-component': 'Pagination',
                                                                         'x-use-component-props':
                                                                           'useDetailsPaginationProps',
-<<<<<<< HEAD
-                                                                        'x-app-version': '1.2.8-alpha',
-                                                                        'x-uid': 'ap394y0ezco',
-                                                                        'x-async': false,
-                                                                        'x-index': 3,
-                                                                      },
-                                                                    },
-                                                                    'x-uid': 'g7bo1djalz6',
-                                                                    'x-async': false,
-                                                                    'x-index': 1,
-                                                                  },
-                                                                },
-                                                                'x-async': false,
-                                                                'x-index': 1,
-                                                              },
-                                                            },
-                                                            'x-uid': 'p6pjlaeabar',
-                                                            'x-async': false,
-                                                            'x-index': 1,
-                                                          },
-                                                        },
-                                                        'x-uid': 'vt1zgkhdrl8',
-                                                        'x-async': false,
-                                                        'x-index': 2,
-                                                      },
-                                                      row_e36fkny8odp: {
-                                                        _isJSONSchemaObject: true,
-                                                        version: '2.0',
-                                                        type: 'void',
-                                                        'x-component': 'Grid.Row',
-                                                        'x-index': 3,
-                                                        properties: {
-                                                          qmc56j0ey82: {
-                                                            _isJSONSchemaObject: true,
-                                                            version: '2.0',
-                                                            type: 'void',
-                                                            'x-component': 'Grid.Col',
-                                                            properties: {
-                                                              xkykwl13upy: {
-                                                                'x-uid': 'witajgm9436',
-                                                                _isJSONSchemaObject: true,
-                                                                version: '2.0',
-                                                                type: 'void',
-                                                                'x-settings': 'blockSettings:markdown',
-                                                                'x-decorator': 'CardItem',
-                                                                'x-decorator-props': {
-                                                                  name: 'markdown',
-                                                                },
-                                                                'x-component': 'Markdown.Void',
-                                                                'x-editable': false,
-                                                                'x-component-props': {
-                                                                  content:
-                                                                    '--- \n\nThe following blocks all use variables.',
-                                                                },
-                                                                'x-app-version': '1.2.8-alpha',
-=======
                                                                         'x-app-version': '1.2.12-alpha',
                                                                         'x-index': 3,
                                                                         'x-uid': '97u0q2xu0py',
@@ -4768,21 +4413,695 @@
                                                                   },
                                                                 },
                                                                 'x-uid': 'rb5nttjwcvw',
->>>>>>> 68f53f51
                                                                 'x-async': false,
                                                                 'x-index': 1,
                                                               },
                                                             },
-<<<<<<< HEAD
-                                                            'x-uid': 'u9slxyqyjva',
-=======
                                                             'x-uid': 'vl2i6hfkkl8',
->>>>>>> 68f53f51
                                                             'x-async': false,
                                                             'x-index': 1,
                                                           },
                                                         },
-<<<<<<< HEAD
+                                                        'x-uid': 'r02zci8a2b9',
+                                                        'x-async': false,
+                                                        'x-index': 1,
+                                                      },
+                                                    },
+                                                    'x-uid': 'h7944lifss1',
+                                                    'x-async': false,
+                                                    'x-index': 1,
+                                                  },
+                                                },
+                                                'x-uid': 'folxpxboig0',
+                                                'x-async': false,
+                                                'x-index': 1,
+                                              },
+                                            },
+                                            'x-uid': 'lj3p0oeb0mp',
+                                            'x-async': false,
+                                            'x-index': 1,
+                                          },
+                                        },
+                                        'x-uid': '0tl5555ulg9',
+                                        'x-async': false,
+                                        'x-index': 1,
+                                      },
+                                    },
+                                    'x-uid': 'layx1foi3xz',
+                                    'x-async': false,
+                                  },
+                                },
+                                'x-uid': '084q5ucj2hg',
+                                'x-async': false,
+                                'x-index': 1,
+                              },
+                            },
+                            'x-uid': 'uag0rx0s4j3',
+                            'x-async': false,
+                            'x-index': 2,
+                          },
+                        },
+                        'x-uid': 'rf2ulrqfw0r',
+                        'x-async': false,
+                      },
+                    },
+                    'x-uid': 'd7c6p0kxuga',
+                    'x-async': false,
+                  },
+                },
+                'x-uid': 'ufl6l2izdx8',
+                'x-async': false,
+              },
+            },
+            'x-uid': 'o2nc3g5be81',
+            'x-async': false,
+          },
+          maf7gojs1zc: {
+            _isJSONSchemaObject: true,
+            version: '2.0',
+            type: 'void',
+            'x-component': 'Grid.Row',
+            'x-app-version': '1.2.12-alpha',
+            'x-index': 2,
+            properties: {
+              '6trihtcvyik': {
+                _isJSONSchemaObject: true,
+                version: '2.0',
+                type: 'void',
+                'x-component': 'Grid.Col',
+                'x-app-version': '1.2.12-alpha',
+                'x-index': 1,
+                properties: {
+                  wjj8dg4gupk: {
+                    _isJSONSchemaObject: true,
+                    version: '2.0',
+                    type: 'void',
+                    'x-decorator': 'TableBlockProvider',
+                    'x-acl-action': 'roles:list',
+                    'x-use-decorator-props': 'useTableBlockDecoratorProps',
+                    'x-decorator-props': {
+                      collection: 'roles',
+                      dataSource: 'main',
+                      action: 'list',
+                      params: {
+                        pageSize: 20,
+                      },
+                      rowKey: 'name',
+                      showIndex: true,
+                      dragSort: false,
+                    },
+                    'x-toolbar': 'BlockSchemaToolbar',
+                    'x-settings': 'blockSettings:table',
+                    'x-component': 'CardItem',
+                    'x-filter-targets': [],
+                    'x-app-version': '1.2.12-alpha',
+                    'x-component-props': {
+                      title: '普通区块的模板，不能用于创建关系区块',
+                    },
+                    'x-index': 1,
+                    properties: {
+                      actions: {
+                        _isJSONSchemaObject: true,
+                        version: '2.0',
+                        type: 'void',
+                        'x-initializer': 'table:configureActions',
+                        'x-component': 'ActionBar',
+                        'x-component-props': {
+                          style: {
+                            marginBottom: 'var(--nb-spacing)',
+                          },
+                        },
+                        'x-app-version': '1.2.12-alpha',
+                        'x-index': 1,
+                        'x-uid': '93zayim5y7t',
+                        'x-async': false,
+                      },
+                      '1uuqwvjlji9': {
+                        _isJSONSchemaObject: true,
+                        version: '2.0',
+                        type: 'array',
+                        'x-initializer': 'table:configureColumns',
+                        'x-component': 'TableV2',
+                        'x-use-component-props': 'useTableBlockProps',
+                        'x-component-props': {
+                          rowKey: 'id',
+                          rowSelection: {
+                            type: 'checkbox',
+                          },
+                        },
+                        'x-app-version': '1.2.12-alpha',
+                        'x-index': 2,
+                        properties: {
+                          actions: {
+                            _isJSONSchemaObject: true,
+                            version: '2.0',
+                            type: 'void',
+                            title: '{{ t("Actions") }}',
+                            'x-action-column': 'actions',
+                            'x-decorator': 'TableV2.Column.ActionBar',
+                            'x-component': 'TableV2.Column',
+                            'x-toolbar': 'TableColumnSchemaToolbar',
+                            'x-initializer': 'table:configureItemActions',
+                            'x-settings': 'fieldSettings:TableColumn',
+                            'x-toolbar-props': {
+                              initializer: 'table:configureItemActions',
+                            },
+                            'x-app-version': '1.2.12-alpha',
+                            'x-index': 1,
+                            properties: {
+                              '5n2lezgtg4q': {
+                                _isJSONSchemaObject: true,
+                                version: '2.0',
+                                type: 'void',
+                                'x-decorator': 'DndContext',
+                                'x-component': 'Space',
+                                'x-component-props': {
+                                  split: '|',
+                                },
+                                'x-app-version': '1.2.12-alpha',
+                                'x-index': 1,
+                                'x-uid': 't9o0l4b3jjf',
+                                'x-async': false,
+                              },
+                            },
+                            'x-uid': '834ecrjnrz7',
+                            'x-async': false,
+                          },
+                        },
+                        'x-uid': '9argmfxe42w',
+                        'x-async': false,
+                      },
+                    },
+                    'x-uid': 'bakwhqmelgh',
+                    'x-async': false,
+                  },
+                },
+                'x-uid': 't5tifk4xmwz',
+                'x-async': false,
+              },
+            },
+            'x-uid': 'g8r6sibh2yq',
+            'x-async': false,
+          },
+        },
+        'x-uid': 'j0lfty8wr99',
+        'x-async': false,
+      },
+    },
+    'x-uid': 'mratid7w4zu',
+    'x-async': true,
+  },
+};
+
+export const testingWithPageMode = {
+  pageSchema: {
+    _isJSONSchemaObject: true,
+    version: '2.0',
+    type: 'void',
+    'x-component': 'Page',
+    properties: {
+      '4hkzwf7xiwx': {
+        _isJSONSchemaObject: true,
+        version: '2.0',
+        type: 'void',
+        'x-component': 'Grid',
+        'x-initializer': 'page:addBlock',
+        properties: {
+          '8876jkmbc0j': {
+            _isJSONSchemaObject: true,
+            version: '2.0',
+            type: 'void',
+            'x-component': 'Grid.Row',
+            'x-app-version': '1.2.8-alpha',
+            properties: {
+              '8hg0vhy0tz0': {
+                _isJSONSchemaObject: true,
+                version: '2.0',
+                type: 'void',
+                'x-component': 'Grid.Col',
+                'x-app-version': '1.2.8-alpha',
+                properties: {
+                  ejbnvzcacpb: {
+                    _isJSONSchemaObject: true,
+                    version: '2.0',
+                    type: 'void',
+                    'x-decorator': 'TableBlockProvider',
+                    'x-acl-action': 'users:list',
+                    'x-use-decorator-props': 'useTableBlockDecoratorProps',
+                    'x-decorator-props': {
+                      collection: 'users',
+                      dataSource: 'main',
+                      action: 'list',
+                      params: {
+                        pageSize: 20,
+                      },
+                      rowKey: 'id',
+                      showIndex: true,
+                      dragSort: false,
+                    },
+                    'x-toolbar': 'BlockSchemaToolbar',
+                    'x-settings': 'blockSettings:table',
+                    'x-component': 'CardItem',
+                    'x-filter-targets': [],
+                    'x-app-version': '1.2.8-alpha',
+                    properties: {
+                      actions: {
+                        _isJSONSchemaObject: true,
+                        version: '2.0',
+                        type: 'void',
+                        'x-initializer': 'table:configureActions',
+                        'x-component': 'ActionBar',
+                        'x-component-props': {
+                          style: {
+                            marginBottom: 'var(--nb-spacing)',
+                          },
+                        },
+                        'x-app-version': '1.2.8-alpha',
+                        'x-uid': 'hb16vet3e9h',
+                        'x-async': false,
+                        'x-index': 1,
+                      },
+                      b1fkx7l3lqk: {
+                        _isJSONSchemaObject: true,
+                        version: '2.0',
+                        type: 'array',
+                        'x-initializer': 'table:configureColumns',
+                        'x-component': 'TableV2',
+                        'x-use-component-props': 'useTableBlockProps',
+                        'x-component-props': {
+                          rowKey: 'id',
+                          rowSelection: {
+                            type: 'checkbox',
+                          },
+                        },
+                        'x-app-version': '1.2.8-alpha',
+                        properties: {
+                          actions: {
+                            _isJSONSchemaObject: true,
+                            version: '2.0',
+                            type: 'void',
+                            title: '{{ t("Actions") }}',
+                            'x-action-column': 'actions',
+                            'x-decorator': 'TableV2.Column.ActionBar',
+                            'x-component': 'TableV2.Column',
+                            'x-toolbar': 'TableColumnSchemaToolbar',
+                            'x-initializer': 'table:configureItemActions',
+                            'x-settings': 'fieldSettings:TableColumn',
+                            'x-toolbar-props': {
+                              initializer: 'table:configureItemActions',
+                            },
+                            'x-app-version': '1.2.8-alpha',
+                            properties: {
+                              '9d3q7flbesh': {
+                                _isJSONSchemaObject: true,
+                                version: '2.0',
+                                type: 'void',
+                                'x-decorator': 'DndContext',
+                                'x-component': 'Space',
+                                'x-component-props': {
+                                  split: '|',
+                                },
+                                'x-app-version': '1.2.8-alpha',
+                                properties: {
+                                  md90hk6dgga: {
+                                    'x-uid': 'ud03p691p2i',
+                                    _isJSONSchemaObject: true,
+                                    version: '2.0',
+                                    type: 'void',
+                                    title: 'View record',
+                                    'x-action': 'view',
+                                    'x-toolbar': 'ActionSchemaToolbar',
+                                    'x-settings': 'actionSettings:view',
+                                    'x-component': 'Action.Link',
+                                    'x-component-props': {
+                                      openMode: 'drawer',
+                                      iconColor: '#1677FF',
+                                      danger: false,
+                                    },
+                                    'x-decorator': 'ACLActionProvider',
+                                    'x-designer-props': {
+                                      linkageAction: true,
+                                    },
+                                    properties: {
+                                      drawer: {
+                                        _isJSONSchemaObject: true,
+                                        version: '2.0',
+                                        type: 'void',
+                                        title: '{{ t("View record") }}',
+                                        'x-component': 'Action.Container',
+                                        'x-component-props': {
+                                          className: 'nb-action-popup',
+                                        },
+                                        properties: {
+                                          tabs: {
+                                            _isJSONSchemaObject: true,
+                                            version: '2.0',
+                                            type: 'void',
+                                            'x-component': 'Tabs',
+                                            'x-component-props': {},
+                                            'x-initializer': 'popup:addTab',
+                                            properties: {
+                                              tab1: {
+                                                _isJSONSchemaObject: true,
+                                                version: '2.0',
+                                                type: 'void',
+                                                title: '{{t("Details")}}',
+                                                'x-component': 'Tabs.TabPane',
+                                                'x-designer': 'Tabs.Designer',
+                                                'x-component-props': {},
+                                                properties: {
+                                                  grid: {
+                                                    _isJSONSchemaObject: true,
+                                                    version: '2.0',
+                                                    type: 'void',
+                                                    'x-component': 'Grid',
+                                                    'x-initializer': 'popup:common:addBlock',
+                                                    properties: {
+                                                      sl3cha2cvm9: {
+                                                        _isJSONSchemaObject: true,
+                                                        version: '2.0',
+                                                        type: 'void',
+                                                        'x-component': 'Grid.Row',
+                                                        'x-app-version': '1.2.8-alpha',
+                                                        properties: {
+                                                          efcxs5deb11: {
+                                                            _isJSONSchemaObject: true,
+                                                            version: '2.0',
+                                                            type: 'void',
+                                                            'x-component': 'Grid.Col',
+                                                            'x-app-version': '1.2.8-alpha',
+                                                            properties: {
+                                                              cq3c4x58uv8: {
+                                                                'x-uid': '48ndgvjusx0',
+                                                                _isJSONSchemaObject: true,
+                                                                version: '2.0',
+                                                                type: 'void',
+                                                                'x-acl-action': 'users:get',
+                                                                'x-decorator': 'DetailsBlockProvider',
+                                                                'x-use-decorator-props': 'useDetailsDecoratorProps',
+                                                                'x-decorator-props': {
+                                                                  dataSource: 'main',
+                                                                  collection: 'users',
+                                                                  readPretty: true,
+                                                                  action: 'get',
+                                                                },
+                                                                'x-toolbar': 'BlockSchemaToolbar',
+                                                                'x-settings': 'blockSettings:details',
+                                                                'x-component': 'CardItem',
+                                                                'x-app-version': '1.2.8-alpha',
+                                                                'x-component-props': {
+                                                                  title: 'Details',
+                                                                },
+                                                                properties: {
+                                                                  qzudlhn0oci: {
+                                                                    _isJSONSchemaObject: true,
+                                                                    version: '2.0',
+                                                                    type: 'void',
+                                                                    'x-component': 'Details',
+                                                                    'x-read-pretty': true,
+                                                                    'x-use-component-props': 'useDetailsProps',
+                                                                    'x-app-version': '1.2.8-alpha',
+                                                                    properties: {
+                                                                      hhuvprt9qkx: {
+                                                                        _isJSONSchemaObject: true,
+                                                                        version: '2.0',
+                                                                        type: 'void',
+                                                                        'x-initializer': 'details:configureActions',
+                                                                        'x-component': 'ActionBar',
+                                                                        'x-component-props': {
+                                                                          style: {
+                                                                            marginBottom: 24,
+                                                                          },
+                                                                        },
+                                                                        'x-app-version': '1.2.8-alpha',
+                                                                        'x-uid': 't532hppuhhd',
+                                                                        'x-async': false,
+                                                                        'x-index': 1,
+                                                                      },
+                                                                      grid: {
+                                                                        _isJSONSchemaObject: true,
+                                                                        version: '2.0',
+                                                                        type: 'void',
+                                                                        'x-component': 'Grid',
+                                                                        'x-initializer': 'details:configureFields',
+                                                                        'x-app-version': '1.2.8-alpha',
+                                                                        properties: {
+                                                                          rcqh876sdp3: {
+                                                                            _isJSONSchemaObject: true,
+                                                                            version: '2.0',
+                                                                            type: 'void',
+                                                                            'x-component': 'Grid.Row',
+                                                                            'x-app-version': '1.2.8-alpha',
+                                                                            properties: {
+                                                                              '399yhxj2n3k': {
+                                                                                _isJSONSchemaObject: true,
+                                                                                version: '2.0',
+                                                                                type: 'void',
+                                                                                'x-component': 'Grid.Col',
+                                                                                'x-app-version': '1.2.8-alpha',
+                                                                                properties: {
+                                                                                  nickname: {
+                                                                                    _isJSONSchemaObject: true,
+                                                                                    version: '2.0',
+                                                                                    type: 'string',
+                                                                                    'x-toolbar':
+                                                                                      'FormItemSchemaToolbar',
+                                                                                    'x-settings':
+                                                                                      'fieldSettings:FormItem',
+                                                                                    'x-component': 'CollectionField',
+                                                                                    'x-decorator': 'FormItem',
+                                                                                    'x-collection-field':
+                                                                                      'users.nickname',
+                                                                                    'x-component-props': {},
+                                                                                    'x-app-version': '1.2.8-alpha',
+                                                                                    'x-uid': '0jxfoc7hndh',
+                                                                                    'x-async': false,
+                                                                                    'x-index': 1,
+                                                                                  },
+                                                                                },
+                                                                                'x-uid': '4qljzi4ndyv',
+                                                                                'x-async': false,
+                                                                                'x-index': 1,
+                                                                              },
+                                                                            },
+                                                                            'x-uid': 'ne81cyfsbjb',
+                                                                            'x-async': false,
+                                                                            'x-index': 1,
+                                                                          },
+                                                                        },
+                                                                        'x-uid': 'hk6i6c12h3i',
+                                                                        'x-async': false,
+                                                                        'x-index': 2,
+                                                                      },
+                                                                    },
+                                                                    'x-uid': 'ztg6637y1ne',
+                                                                    'x-async': false,
+                                                                    'x-index': 1,
+                                                                  },
+                                                                },
+                                                                'x-async': false,
+                                                                'x-index': 1,
+                                                              },
+                                                            },
+                                                            'x-uid': '9adrj3pcevi',
+                                                            'x-async': false,
+                                                            'x-index': 1,
+                                                          },
+                                                        },
+                                                        'x-uid': 'cl10ahmo9by',
+                                                        'x-async': false,
+                                                        'x-index': 1,
+                                                      },
+                                                      ldd6v9tyucb: {
+                                                        _isJSONSchemaObject: true,
+                                                        version: '2.0',
+                                                        type: 'void',
+                                                        'x-component': 'Grid.Row',
+                                                        'x-app-version': '1.2.8-alpha',
+                                                        properties: {
+                                                          pstw5adsq5o: {
+                                                            _isJSONSchemaObject: true,
+                                                            version: '2.0',
+                                                            type: 'void',
+                                                            'x-component': 'Grid.Col',
+                                                            'x-app-version': '1.2.8-alpha',
+                                                            properties: {
+                                                              zz234wka6vz: {
+                                                                'x-uid': 'te1we7isnhz',
+                                                                _isJSONSchemaObject: true,
+                                                                version: '2.0',
+                                                                type: 'void',
+                                                                'x-acl-action': 'users.roles:view',
+                                                                'x-decorator': 'DetailsBlockProvider',
+                                                                'x-use-decorator-props':
+                                                                  'useDetailsWithPaginationDecoratorProps',
+                                                                'x-decorator-props': {
+                                                                  dataSource: 'main',
+                                                                  association: 'users.roles',
+                                                                  readPretty: true,
+                                                                  action: 'list',
+                                                                  params: {
+                                                                    pageSize: 1,
+                                                                  },
+                                                                },
+                                                                'x-toolbar': 'BlockSchemaToolbar',
+                                                                'x-settings': 'blockSettings:detailsWithPagination',
+                                                                'x-component': 'CardItem',
+                                                                'x-app-version': '1.2.8-alpha',
+                                                                'x-component-props': {
+                                                                  title: 'Association block',
+                                                                },
+                                                                properties: {
+                                                                  l9udri1zsv7: {
+                                                                    _isJSONSchemaObject: true,
+                                                                    version: '2.0',
+                                                                    type: 'void',
+                                                                    'x-component': 'Details',
+                                                                    'x-read-pretty': true,
+                                                                    'x-use-component-props':
+                                                                      'useDetailsWithPaginationProps',
+                                                                    'x-app-version': '1.2.8-alpha',
+                                                                    properties: {
+                                                                      grvze9sdawq: {
+                                                                        _isJSONSchemaObject: true,
+                                                                        version: '2.0',
+                                                                        type: 'void',
+                                                                        'x-initializer': 'details:configureActions',
+                                                                        'x-component': 'ActionBar',
+                                                                        'x-component-props': {
+                                                                          style: {
+                                                                            marginBottom: 24,
+                                                                          },
+                                                                        },
+                                                                        'x-app-version': '1.2.8-alpha',
+                                                                        'x-uid': 'wk0gfg70k0c',
+                                                                        'x-async': false,
+                                                                        'x-index': 1,
+                                                                      },
+                                                                      grid: {
+                                                                        _isJSONSchemaObject: true,
+                                                                        version: '2.0',
+                                                                        type: 'void',
+                                                                        'x-component': 'Grid',
+                                                                        'x-initializer': 'details:configureFields',
+                                                                        'x-app-version': '1.2.8-alpha',
+                                                                        properties: {
+                                                                          v8bvtnoja3x: {
+                                                                            _isJSONSchemaObject: true,
+                                                                            version: '2.0',
+                                                                            type: 'void',
+                                                                            'x-component': 'Grid.Row',
+                                                                            'x-app-version': '1.2.8-alpha',
+                                                                            properties: {
+                                                                              e2vli230fql: {
+                                                                                _isJSONSchemaObject: true,
+                                                                                version: '2.0',
+                                                                                type: 'void',
+                                                                                'x-component': 'Grid.Col',
+                                                                                'x-app-version': '1.2.8-alpha',
+                                                                                properties: {
+                                                                                  name: {
+                                                                                    _isJSONSchemaObject: true,
+                                                                                    version: '2.0',
+                                                                                    type: 'string',
+                                                                                    'x-toolbar':
+                                                                                      'FormItemSchemaToolbar',
+                                                                                    'x-settings':
+                                                                                      'fieldSettings:FormItem',
+                                                                                    'x-component': 'CollectionField',
+                                                                                    'x-decorator': 'FormItem',
+                                                                                    'x-collection-field': 'roles.name',
+                                                                                    'x-component-props': {},
+                                                                                    'x-app-version': '1.2.8-alpha',
+                                                                                    'x-uid': 'leeamsjfgqn',
+                                                                                    'x-async': false,
+                                                                                    'x-index': 1,
+                                                                                  },
+                                                                                },
+                                                                                'x-uid': 'usgby9v925w',
+                                                                                'x-async': false,
+                                                                                'x-index': 1,
+                                                                              },
+                                                                            },
+                                                                            'x-uid': '69c6wchsh5b',
+                                                                            'x-async': false,
+                                                                            'x-index': 1,
+                                                                          },
+                                                                        },
+                                                                        'x-uid': 'cfbf2ty6rhz',
+                                                                        'x-async': false,
+                                                                        'x-index': 2,
+                                                                      },
+                                                                      pagination: {
+                                                                        _isJSONSchemaObject: true,
+                                                                        version: '2.0',
+                                                                        type: 'void',
+                                                                        'x-component': 'Pagination',
+                                                                        'x-use-component-props':
+                                                                          'useDetailsPaginationProps',
+                                                                        'x-app-version': '1.2.8-alpha',
+                                                                        'x-uid': 'ap394y0ezco',
+                                                                        'x-async': false,
+                                                                        'x-index': 3,
+                                                                      },
+                                                                    },
+                                                                    'x-uid': 'g7bo1djalz6',
+                                                                    'x-async': false,
+                                                                    'x-index': 1,
+                                                                  },
+                                                                },
+                                                                'x-async': false,
+                                                                'x-index': 1,
+                                                              },
+                                                            },
+                                                            'x-uid': 'p6pjlaeabar',
+                                                            'x-async': false,
+                                                            'x-index': 1,
+                                                          },
+                                                        },
+                                                        'x-uid': 'vt1zgkhdrl8',
+                                                        'x-async': false,
+                                                        'x-index': 2,
+                                                      },
+                                                      row_e36fkny8odp: {
+                                                        _isJSONSchemaObject: true,
+                                                        version: '2.0',
+                                                        type: 'void',
+                                                        'x-component': 'Grid.Row',
+                                                        'x-index': 3,
+                                                        properties: {
+                                                          qmc56j0ey82: {
+                                                            _isJSONSchemaObject: true,
+                                                            version: '2.0',
+                                                            type: 'void',
+                                                            'x-component': 'Grid.Col',
+                                                            properties: {
+                                                              xkykwl13upy: {
+                                                                'x-uid': 'witajgm9436',
+                                                                _isJSONSchemaObject: true,
+                                                                version: '2.0',
+                                                                type: 'void',
+                                                                'x-settings': 'blockSettings:markdown',
+                                                                'x-decorator': 'CardItem',
+                                                                'x-decorator-props': {
+                                                                  name: 'markdown',
+                                                                },
+                                                                'x-component': 'Markdown.Void',
+                                                                'x-editable': false,
+                                                                'x-component-props': {
+                                                                  content:
+                                                                    '--- \n\nThe following blocks all use variables.',
+                                                                },
+                                                                'x-app-version': '1.2.8-alpha',
+                                                                'x-async': false,
+                                                                'x-index': 1,
+                                                              },
+                                                            },
+                                                            'x-uid': 'u9slxyqyjva',
+                                                            'x-async': false,
+                                                            'x-index': 1,
+                                                          },
+                                                        },
                                                         'x-uid': 'c15ckwf9bfh',
                                                         'x-async': false,
                                                       },
@@ -6223,6 +6542,7 @@
     'x-index': 1,
   },
 };
+
 export const testingOfOpenModeForAddChild = {
   collections: tree,
   pageSchema: {
@@ -6768,46 +7088,25 @@
                                                       },
                                                     },
                                                     'x-uid': '1nd9ovqqned',
-=======
-                                                        'x-uid': 'r02zci8a2b9',
-                                                        'x-async': false,
-                                                        'x-index': 1,
-                                                      },
-                                                    },
-                                                    'x-uid': 'h7944lifss1',
->>>>>>> 68f53f51
                                                     'x-async': false,
                                                     'x-index': 1,
                                                   },
                                                 },
-<<<<<<< HEAD
                                                 'x-uid': '58hcwivcxbj',
-=======
-                                                'x-uid': 'folxpxboig0',
->>>>>>> 68f53f51
                                                 'x-async': false,
                                                 'x-index': 1,
                                               },
                                             },
-<<<<<<< HEAD
                                             'x-uid': 'ahgw09yxsac',
-=======
-                                            'x-uid': 'lj3p0oeb0mp',
->>>>>>> 68f53f51
                                             'x-async': false,
                                             'x-index': 1,
                                           },
                                         },
-<<<<<<< HEAD
                                         'x-uid': '08m47skufh8',
-=======
-                                        'x-uid': '0tl5555ulg9',
->>>>>>> 68f53f51
                                         'x-async': false,
                                         'x-index': 1,
                                       },
                                     },
-<<<<<<< HEAD
                                     'x-async': false,
                                     'x-index': 1,
                                   },
@@ -6842,6 +7141,7 @@
     'x-async': true,
   },
 };
+
 export const differentURL_DifferentPopupContent = {
   pageSchema: {
     _isJSONSchemaObject: true,
@@ -6857,91 +7157,34 @@
         'x-initializer': 'page:addBlock',
         properties: {
           '5ppc11ecj4o': {
-=======
-                                    'x-uid': 'layx1foi3xz',
-                                    'x-async': false,
-                                  },
-                                },
-                                'x-uid': '084q5ucj2hg',
-                                'x-async': false,
-                                'x-index': 1,
-                              },
-                            },
-                            'x-uid': 'uag0rx0s4j3',
-                            'x-async': false,
-                            'x-index': 2,
-                          },
-                        },
-                        'x-uid': 'rf2ulrqfw0r',
-                        'x-async': false,
-                      },
-                    },
-                    'x-uid': 'd7c6p0kxuga',
-                    'x-async': false,
-                  },
-                },
-                'x-uid': 'ufl6l2izdx8',
-                'x-async': false,
-              },
-            },
-            'x-uid': 'o2nc3g5be81',
-            'x-async': false,
-          },
-          maf7gojs1zc: {
->>>>>>> 68f53f51
             _isJSONSchemaObject: true,
             version: '2.0',
             type: 'void',
             'x-component': 'Grid.Row',
-<<<<<<< HEAD
             'x-app-version': '1.2.11-alpha',
             properties: {
               '6m75zwnvf57': {
-=======
-            'x-app-version': '1.2.12-alpha',
-            'x-index': 2,
-            properties: {
-              '6trihtcvyik': {
->>>>>>> 68f53f51
                 _isJSONSchemaObject: true,
                 version: '2.0',
                 type: 'void',
                 'x-component': 'Grid.Col',
-<<<<<<< HEAD
                 'x-app-version': '1.2.11-alpha',
                 properties: {
                   y4j5sib2mj7: {
-=======
-                'x-app-version': '1.2.12-alpha',
-                'x-index': 1,
-                properties: {
-                  wjj8dg4gupk: {
->>>>>>> 68f53f51
                     _isJSONSchemaObject: true,
                     version: '2.0',
                     type: 'void',
                     'x-decorator': 'TableBlockProvider',
-<<<<<<< HEAD
                     'x-acl-action': 'users:list',
                     'x-use-decorator-props': 'useTableBlockDecoratorProps',
                     'x-decorator-props': {
                       collection: 'users',
-=======
-                    'x-acl-action': 'roles:list',
-                    'x-use-decorator-props': 'useTableBlockDecoratorProps',
-                    'x-decorator-props': {
-                      collection: 'roles',
->>>>>>> 68f53f51
                       dataSource: 'main',
                       action: 'list',
                       params: {
                         pageSize: 20,
                       },
-<<<<<<< HEAD
                       rowKey: 'id',
-=======
-                      rowKey: 'name',
->>>>>>> 68f53f51
                       showIndex: true,
                       dragSort: false,
                     },
@@ -6949,15 +7192,7 @@
                     'x-settings': 'blockSettings:table',
                     'x-component': 'CardItem',
                     'x-filter-targets': [],
-<<<<<<< HEAD
                     'x-app-version': '1.2.11-alpha',
-=======
-                    'x-app-version': '1.2.12-alpha',
-                    'x-component-props': {
-                      title: '普通区块的模板，不能用于创建关系区块',
-                    },
-                    'x-index': 1,
->>>>>>> 68f53f51
                     properties: {
                       actions: {
                         _isJSONSchemaObject: true,
@@ -6970,21 +7205,12 @@
                             marginBottom: 'var(--nb-spacing)',
                           },
                         },
-<<<<<<< HEAD
                         'x-app-version': '1.2.11-alpha',
                         'x-uid': '1v5mhoefk6r',
                         'x-async': false,
                         'x-index': 1,
                       },
                       gnksak514yy: {
-=======
-                        'x-app-version': '1.2.12-alpha',
-                        'x-index': 1,
-                        'x-uid': '93zayim5y7t',
-                        'x-async': false,
-                      },
-                      '1uuqwvjlji9': {
->>>>>>> 68f53f51
                         _isJSONSchemaObject: true,
                         version: '2.0',
                         type: 'array',
@@ -6997,12 +7223,7 @@
                             type: 'checkbox',
                           },
                         },
-<<<<<<< HEAD
                         'x-app-version': '1.2.11-alpha',
-=======
-                        'x-app-version': '1.2.12-alpha',
-                        'x-index': 2,
->>>>>>> 68f53f51
                         properties: {
                           actions: {
                             _isJSONSchemaObject: true,
@@ -7018,16 +7239,9 @@
                             'x-toolbar-props': {
                               initializer: 'table:configureItemActions',
                             },
-<<<<<<< HEAD
                             'x-app-version': '1.2.11-alpha',
                             properties: {
                               blcb280on5l: {
-=======
-                            'x-app-version': '1.2.12-alpha',
-                            'x-index': 1,
-                            properties: {
-                              '5n2lezgtg4q': {
->>>>>>> 68f53f51
                                 _isJSONSchemaObject: true,
                                 version: '2.0',
                                 type: 'void',
@@ -7036,7 +7250,6 @@
                                 'x-component-props': {
                                   split: '|',
                                 },
-<<<<<<< HEAD
                                 'x-app-version': '1.2.11-alpha',
                                 'x-uid': 'bigkwfds2y0',
                                 'x-async': false,
@@ -7310,39 +7523,5 @@
     'x-uid': 't8y55nmqpqt',
     'x-async': true,
     'x-index': 1,
-=======
-                                'x-app-version': '1.2.12-alpha',
-                                'x-index': 1,
-                                'x-uid': 't9o0l4b3jjf',
-                                'x-async': false,
-                              },
-                            },
-                            'x-uid': '834ecrjnrz7',
-                            'x-async': false,
-                          },
-                        },
-                        'x-uid': '9argmfxe42w',
-                        'x-async': false,
-                      },
-                    },
-                    'x-uid': 'bakwhqmelgh',
-                    'x-async': false,
-                  },
-                },
-                'x-uid': 't5tifk4xmwz',
-                'x-async': false,
-              },
-            },
-            'x-uid': 'g8r6sibh2yq',
-            'x-async': false,
-          },
-        },
-        'x-uid': 'j0lfty8wr99',
-        'x-async': false,
-      },
-    },
-    'x-uid': 'mratid7w4zu',
-    'x-async': true,
->>>>>>> 68f53f51
   },
 };