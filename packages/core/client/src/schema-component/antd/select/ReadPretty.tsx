/**
 * This file is part of the NocoBase (R) project.
 * Copyright (c) 2020-2024 NocoBase Co., Ltd.
 * Authors: NocoBase Team.
 *
 * This project is dual-licensed under AGPL-3.0 and NocoBase Commercial License.
 * For more information, please refer to: https://www.nocobase.com/agreement.
 */

import { isArrayField } from '@formily/core';
import { observer, useField } from '@formily/react';
import { isValid } from '@formily/shared';
import { Tag } from 'antd';
import React, { useEffect, useState } from 'react';
import { useCollectionField } from '../../../data-source/collection-field/CollectionFieldProvider';
import { EllipsisWithTooltip } from '../input/EllipsisWithTooltip';
import { FieldNames, defaultFieldNames, getCurrentOptions } from './utils';

export interface SelectReadPrettyProps {
  value: any;
  options?: any[];
  ellipsis?: boolean;
  /**
   * format options
   * @default { label: 'label', value: 'value', color: 'color', children: 'children' }
   */
  fieldNames?: FieldNames;
}

export const ReadPretty = observer(
  (props: SelectReadPrettyProps) => {
    const [loading, setLoading] = useState(true);
    const [content, setContent] = useState<React.ReactNode[]>([]);
    const field = useField<any>();
    const collectionField = useCollectionField();

    // The map method here maybe quite time-consuming, especially in table blocks.
    // Therefore, we use an asynchronous approach to render the list,
    // which allows us to avoid blocking the main rendering process.
    useEffect(() => {
      const fieldNames = { ...defaultFieldNames, ...props.fieldNames };
      const dataSource = field.dataSource || props.options || collectionField?.uiSchema.enum || [];
      const currentOptions = getCurrentOptions(field.value, dataSource, fieldNames);

      if (!isValid(props.value) && !currentOptions.length) {
        return;
      }

      if (isArrayField(field) && field?.value?.length === 0) {
        return;
      }

      const content = currentOptions.map((option, index) => (
        <Tag key={index} color={option[fieldNames.color]} icon={option.icon}>
          {option[fieldNames.label]}
        </Tag>
      ));
      setContent(content);
      setLoading(false);
    }, [
      collectionField?.uiSchema.enum,
      field,
      field.dataSource,
      field.value,
      props.fieldNames,
      props.options,
      props.value,
    ]);

    if (loading) {
      return null;
    }
<<<<<<< HEAD

    return <EllipsisWithTooltip ellipsis={props.ellipsis}>{content}</EllipsisWithTooltip>;
=======
    return (
      <div>
        <EllipsisWithTooltip ellipsis={props.ellipsis}>
          {field.value &&
            currentOptions.map((option, key) => (
              <Tag key={key} color={option[fieldNames.color]} icon={option.icon}>
                {option[fieldNames.label]}
              </Tag>
            ))}
        </EllipsisWithTooltip>
      </div>
    );
>>>>>>> 05ed11eb
  },
  { displayName: 'SelectReadPretty' },
);<|MERGE_RESOLUTION|>--- conflicted
+++ resolved
@@ -50,11 +50,13 @@
         return;
       }
 
-      const content = currentOptions.map((option, index) => (
-        <Tag key={index} color={option[fieldNames.color]} icon={option.icon}>
-          {option[fieldNames.label]}
-        </Tag>
-      ));
+      const content =
+        field.value &&
+        currentOptions.map((option, index) => (
+          <Tag key={index} color={option[fieldNames.color]} icon={option.icon}>
+            {option[fieldNames.label]}
+          </Tag>
+        ));
       setContent(content);
       setLoading(false);
     }, [
@@ -70,23 +72,8 @@
     if (loading) {
       return null;
     }
-<<<<<<< HEAD
 
     return <EllipsisWithTooltip ellipsis={props.ellipsis}>{content}</EllipsisWithTooltip>;
-=======
-    return (
-      <div>
-        <EllipsisWithTooltip ellipsis={props.ellipsis}>
-          {field.value &&
-            currentOptions.map((option, key) => (
-              <Tag key={key} color={option[fieldNames.color]} icon={option.icon}>
-                {option[fieldNames.label]}
-              </Tag>
-            ))}
-        </EllipsisWithTooltip>
-      </div>
-    );
->>>>>>> 05ed11eb
   },
   { displayName: 'SelectReadPretty' },
 );