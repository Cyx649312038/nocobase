/**
 * This file is part of the NocoBase (R) project.
 * Copyright (c) 2020-2024 NocoBase Co., Ltd.
 * Authors: NocoBase Team.
 *
 * This project is dual-licensed under AGPL-3.0 and NocoBase Commercial License.
 * For more information, please refer to: https://www.nocobase.com/agreement.
 */

import { observer, RecursionField, useField, useFieldSchema, useForm } from '@formily/react';
import { isPortalInBody } from '@nocobase/utils/client';
import { App, Button } from 'antd';
import classnames from 'classnames';
import _, { default as lodash } from 'lodash';
import React, { useCallback, useEffect, useMemo, useState } from 'react';
import { ErrorBoundary } from 'react-error-boundary';
import { useTranslation } from 'react-i18next';
import { ErrorFallback, StablePopover, useActionContext } from '../..';
import { useDesignable } from '../../';
import { useACLActionParamsContext } from '../../../acl';
import { useCollectionParentRecordData, useCollectionRecordData, useDataBlockRequest } from '../../../data-source';
import { withDynamicSchemaProps } from '../../../hoc/withDynamicSchemaProps';
import { Icon } from '../../../icon';
import { TreeRecordProvider } from '../../../modules/blocks/data-blocks/table/TreeRecordProvider';
import { VariablePopupRecordProvider } from '../../../modules/variable/variablesProvider/VariablePopupRecordProvider';
import { RecordProvider } from '../../../record-provider';
import { useLocalVariables, useVariables } from '../../../variables';
import { SortableItem } from '../../common';
import { useCompile, useComponent, useDesigner } from '../../hooks';
import { useProps } from '../../hooks/useProps';
import { PopupVisibleProvider } from '../page/PagePopups';
import { usePagePopup } from '../page/pagePopupUtils';
import { usePopupSettings } from '../page/PopupSettingsProvider';
import ActionContainer from './Action.Container';
import { ActionDesigner } from './Action.Designer';
import { ActionDrawer } from './Action.Drawer';
import { ActionLink } from './Action.Link';
import { ActionModal } from './Action.Modal';
import { ActionPage } from './Action.Page';
import useStyles from './Action.style';
import { ActionContextProvider } from './context';
import { useGetAriaLabelOfAction } from './hooks/useGetAriaLabelOfAction';
import { ActionProps, ComposedAction } from './types';
import { linkageAction, setInitialActionState } from './utils';

const useA = () => {
  return {
    async run() {},
  };
};

const handleError = (err) => console.log(err);

export const Action: ComposedAction = withDynamicSchemaProps(
  observer((props: ActionProps) => {
    const {
      popover,
      confirm,
      containerRefKey,
      component,
      useAction = useA,
      className,
      icon,
      title,
      onClick,
      style,
      loading,
      openSize: os,
      disabled: propsDisabled,
      actionCallback,
      /** 如果为 true 则说明该按钮是树表格的 Add child 按钮 */
      addChild,
      onMouseEnter,
      refreshDataBlockRequest: propsRefreshDataBlockRequest,
      ...others
    } = useProps(props); // 新版 UISchema（1.0 之后）中已经废弃了 useProps，这里之所以继续保留是为了兼容旧版的 UISchema
    const aclCtx = useACLActionParamsContext();
    const { wrapSSR, componentCls, hashId } = useStyles();
    const { t } = useTranslation();
    const { visibleWithURL, setVisibleWithURL } = usePagePopup();
    const [visible, setVisible] = useState(false);
    const [formValueChanged, setFormValueChanged] = useState(false);
    const { setSubmitted: setParentSubmitted } = useActionContext();
    const Designer = useDesigner();
    const field = useField<any>();
    const { run, element, disabled: disableAction } = _.isFunction(useAction) ? useAction(actionCallback) : ({} as any);
    const fieldSchema = useFieldSchema();
    const compile = useCompile();
    const form = useForm();
    const recordData = useCollectionRecordData();
    const parentRecordData = useCollectionParentRecordData();
    const designerProps = fieldSchema['x-toolbar-props'] || fieldSchema['x-designer-props'];
    const openMode = fieldSchema?.['x-component-props']?.['openMode'];
    const openSize = fieldSchema?.['x-component-props']?.['openSize'];
    const refreshDataBlockRequest = fieldSchema?.['x-component-props']?.['refreshDataBlockRequest'];

    const disabled = form.disabled || field.disabled || field.data?.disabled || propsDisabled || disableAction;
    const linkageRules = useMemo(() => fieldSchema?.['x-linkage-rules'] || [], [fieldSchema?.['x-linkage-rules']]);
    const { designable } = useDesignable();
    const tarComponent = useComponent(component) || component;
    const { modal } = App.useApp();
    const variables = useVariables();
    const localVariables = useLocalVariables({ currentForm: { values: recordData } as any });
    const { getAriaLabel } = useGetAriaLabelOfAction(title);
    const service = useDataBlockRequest();

    const actionTitle = useMemo(() => {
      const res = title || compile(fieldSchema.title);
      return lodash.isString(res) ? t(res) : res;
    }, [title, fieldSchema.title, t]);

    useEffect(() => {
      if (field.stateOfLinkageRules) {
        setInitialActionState(field);
      }
      field.stateOfLinkageRules = {};
      linkageRules
        .filter((k) => !k.disabled)
        .forEach((v) => {
          v.actions?.forEach((h) => {
            linkageAction({
              operator: h.operator,
              field,
              condition: v.condition,
              variables,
              localVariables,
            });
          });
        });
    }, [field, linkageRules, localVariables, variables]);

    const buttonStyle = useMemo(() => {
      return {
        ...style,
        opacity: designable && (field?.data?.hidden || !aclCtx) && 0.1,
        color: disabled ? 'rgba(0, 0, 0, 0.25)' : null,
      };
<<<<<<< HEAD
    }, [aclCtx, designable, field?.data?.hidden, style, disabled]);
=======
    }, [designable, field?.data?.hidden, style, disabled]);
>>>>>>> b13f40c4

    const handleMouseEnter = useCallback(
      (e) => {
        onMouseEnter?.(e);
      },
      [onMouseEnter],
    );

    const buttonProps = {
      designable,
      field,
      aclCtx,
      actionTitle,
      icon,
      loading,
      disabled,
      buttonStyle,
      handleMouseEnter,
      tarComponent,
      designerProps,
      componentCls,
      hashId,
      className,
      others,
      getAriaLabel,
      type: props.type,
      Designer,
      openMode,
      onClick,
      refreshDataBlockRequest,
      service,
      fieldSchema,
      setVisible,
      run,
      confirm,
      modal,
    };

    const buttonElement = RenderButton(buttonProps);

    // if (!btnHover) {
    //   return buttonElement;
    // }

    const result = (
      <PopupVisibleProvider visible={false}>
        <ActionContextProvider
          button={buttonElement}
          visible={visible || visibleWithURL}
          setVisible={(value) => {
            setVisible?.(value);
            setVisibleWithURL?.(value);
          }}
          formValueChanged={formValueChanged}
          setFormValueChanged={setFormValueChanged}
          openMode={openMode}
          openSize={openSize}
          containerRefKey={containerRefKey}
          fieldSchema={fieldSchema}
          setSubmitted={setParentSubmitted}
        >
          {popover && <RecursionField basePath={field.address} onlyRenderProperties schema={fieldSchema} />}
          {!popover && <RenderButton {...buttonProps} />}
          <VariablePopupRecordProvider>{!popover && props.children}</VariablePopupRecordProvider>
          {element}
        </ActionContextProvider>
      </PopupVisibleProvider>
    );

    // fix https://nocobase.height.app/T-3235/description
    if (addChild) {
      return wrapSSR(
        // fix https://nocobase.height.app/T-3966
        <RecordProvider record={null} parent={parentRecordData}>
          <TreeRecordProvider parent={recordData}>{result}</TreeRecordProvider>
        </RecordProvider>,
      );
    }

    return wrapSSR(result);
  }),
  { displayName: 'Action' },
);

Action.Popover = observer(
  (props) => {
    const { button, visible, setVisible } = useActionContext();
    const content = (
      <ErrorBoundary FallbackComponent={ErrorFallback} onError={handleError}>
        {props.children}
      </ErrorBoundary>
    );
    return (
      <StablePopover
        {...props}
        destroyTooltipOnHide
        open={visible}
        onOpenChange={(visible) => {
          setVisible(visible);
        }}
        content={content}
      >
        {button}
      </StablePopover>
    );
  },
  { displayName: 'Action.Popover' },
);

Action.Popover.Footer = observer(
  (props) => {
    return (
      <div
        style={{
          display: 'flex',
          justifyContent: 'flex-end',
          width: '100%',
        }}
      >
        {props.children}
      </div>
    );
  },
  { displayName: 'Action.Popover.Footer' },
);

Action.Link = ActionLink;
Action.Designer = ActionDesigner;
Action.Drawer = ActionDrawer;
Action.Modal = ActionModal;
Action.Container = ActionContainer;
Action.Page = ActionPage;

export default Action;

// TODO: Plugin-related code should not exist in the core. It would be better to implement it by modifying the schema, but it would cause incompatibility.
function isBulkEditAction(fieldSchema) {
  return fieldSchema['x-action'] === 'customize:bulkEdit';
}

function RenderButton({
  designable,
  field,
  aclCtx,
  actionTitle,
  icon,
  loading,
  disabled,
  buttonStyle,
  handleMouseEnter,
  tarComponent,
  designerProps,
  componentCls,
  hashId,
  className,
  others,
  getAriaLabel,
  type,
  Designer,
  openMode,
  onClick,
  refreshDataBlockRequest,
  service,
  fieldSchema,
  setVisible,
  run,
  confirm,
  modal,
}) {
  const { t } = useTranslation();
  const { isPopupVisibleControlledByURL } = usePopupSettings();
  const { openPopup } = usePagePopup();

  const handleButtonClick = useCallback(
    (e: React.MouseEvent, checkPortal = true) => {
      if (checkPortal && isPortalInBody(e.target as Element)) {
        return;
      }
      e.preventDefault();
      e.stopPropagation();

      if (!disabled && aclCtx) {
        const onOk = () => {
          if (onClick) {
            onClick(e, () => {
              if (refreshDataBlockRequest !== false) {
                service?.refresh?.();
              }
            });
          } else if (isBulkEditAction(fieldSchema) || !isPopupVisibleControlledByURL()) {
            setVisible(true);
            run?.();
          } else {
            if (
              // Currently, only buttons of these types can control the visibility of popups through URLs.
              ['view', 'update', 'create', 'customize:popup'].includes(fieldSchema['x-action']) &&
              fieldSchema['x-uid']
            ) {
              openPopup();
            } else {
              setVisible(true);
              run?.();
            }
          }
        };
        if (confirm?.content) {
          modal.confirm({
            title: t(confirm.title, { title: actionTitle }),
            content: t(confirm.content, { title: actionTitle }),
            onOk,
          });
        } else {
          onOk();
        }
      }
    },
    [
      aclCtx,
      actionTitle,
      confirm?.content,
      confirm?.title,
      disabled,
      modal,
      onClick,
      openPopup,
      refreshDataBlockRequest,
      run,
      service,
      setVisible,
      t,
    ],
  );

  if (!designable && (field?.data?.hidden || !aclCtx)) {
    return null;
  }

  return (
    <SortableItem
      role="button"
      aria-label={getAriaLabel()}
      {...others}
      onMouseEnter={handleMouseEnter}
      loading={field?.data?.loading || loading}
      icon={typeof icon === 'string' ? <Icon type={icon} /> : icon}
      disabled={disabled}
      style={buttonStyle}
      onClick={handleButtonClick}
      component={tarComponent || Button}
      className={classnames(componentCls, hashId, className, 'nb-action')}
      type={type === 'danger' ? undefined : type}
    >
      {actionTitle}
      <Designer {...designerProps} />
    </SortableItem>
  );
}<|MERGE_RESOLUTION|>--- conflicted
+++ resolved
@@ -135,11 +135,7 @@
         opacity: designable && (field?.data?.hidden || !aclCtx) && 0.1,
         color: disabled ? 'rgba(0, 0, 0, 0.25)' : null,
       };
-<<<<<<< HEAD
-    }, [aclCtx, designable, field?.data?.hidden, style, disabled]);
-=======
-    }, [designable, field?.data?.hidden, style, disabled]);
->>>>>>> b13f40c4
+    }, [aclCtx, designable, field?.data?.hidden, style, disabled, disabled]);
 
     const handleMouseEnter = useCallback(
       (e) => {
