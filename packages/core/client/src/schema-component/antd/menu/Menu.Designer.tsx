--- conflicted
+++ resolved
@@ -220,8 +220,7 @@
   const { t } = useTranslation();
   const menuSchema = findMenuSchema(fieldSchema);
   const compile = useCompile();
-<<<<<<< HEAD
-  const { urlSchema, paramsSchema } = useURLAndParamsSchema();
+  const { urlSchema, paramsSchema } = useURLAndHTMLSchema();
   const onSelect = useMemo(
     () => compile(menuSchema?.['x-component-props']?.['onSelect']),
     [menuSchema?.['x-component-props']?.['onSelect']],
@@ -244,26 +243,6 @@
                   { label: t('After'), value: 'afterEnd' },
                 ];
         });
-=======
-  const { urlSchema, paramsSchema } = useURLAndHTMLSchema();
-  const onSelect = compile(menuSchema?.['x-component-props']?.['onSelect']);
-  const items = toItems(menuSchema?.properties);
-  const effects = (form) => {
-    onFieldChange('target', (field: Field) => {
-      const [, component] = field?.value?.split?.('||') || [];
-      field.query('position').take((f: Field) => {
-        f.dataSource =
-          component === 'Menu.SubMenu'
-            ? [
-                { label: t('Before'), value: 'beforeBegin' },
-                { label: t('After'), value: 'afterEnd' },
-                { label: t('Inner'), value: 'beforeEnd' },
-              ]
-            : [
-                { label: t('Before'), value: 'beforeBegin' },
-                { label: t('After'), value: 'afterEnd' },
-              ];
->>>>>>> 70c08553
       });
     },
     [t],
