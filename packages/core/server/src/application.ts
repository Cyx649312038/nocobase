--- conflicted
+++ resolved
@@ -225,18 +225,6 @@
   private _maintainingCommandStatus: MaintainingCommandStatus;
   private _maintainingStatusBeforeCommand: MaintainingCommandStatus | null;
   private _actionCommand: Command;
-<<<<<<< HEAD
-  private sqlLogger: Logger;
-=======
-
-  /**
-   * @internal
-   */
-  public syncManager: SyncManager;
-  public requestLogger: Logger;
-  private _sqlLogger: Logger;
-  protected _logger: SystemLogger;
->>>>>>> 749b28ce
 
   constructor(public options: ApplicationOptions) {
     super();
@@ -249,6 +237,18 @@
     }
   }
 
+  private _sqlLogger: Logger;
+
+  get sqlLogger() {
+    return this._sqlLogger;
+  }
+
+  protected _logger: SystemLogger;
+
+  get logger() {
+    return this._logger;
+  }
+
   protected _started: Date | null = null;
 
   /**
@@ -256,16 +256,6 @@
    */
   get started() {
     return this._started;
-  }
-
-  protected _logger: SystemLogger;
-
-  get logger() {
-    return this._logger;
-  }
-
-  get sqlLogger() {
-    return this._sqlLogger;
   }
 
   get log() {
